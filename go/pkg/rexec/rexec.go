--- conflicted
+++ resolved
@@ -18,11 +18,7 @@
 	"google.golang.org/protobuf/encoding/prototext"
 
 	rc "github.com/bazelbuild/remote-apis-sdks/go/pkg/client"
-<<<<<<< HEAD
-	cctx "github.com/bazelbuild/remote-apis-sdks/go/pkg/context"
-=======
 	"github.com/bazelbuild/remote-apis-sdks/go/pkg/contextmd"
->>>>>>> 022d76cc
 	repb "github.com/bazelbuild/remote-apis/build/bazel/remote/execution/v2"
 	log "github.com/golang/glog"
 	dpb "google.golang.org/protobuf/types/known/durationpb"
@@ -58,11 +54,7 @@
 	if err := cmd.Validate(); err != nil {
 		return nil, err
 	}
-<<<<<<< HEAD
-	grpcCtx, err := cctx.WithMetadata(ctx, &cctx.Metadata{
-=======
 	grpcCtx, err := contextmd.WithMetadata(ctx, &contextmd.Metadata{
->>>>>>> 022d76cc
 		ToolName:               cmd.Identifiers.ToolName,
 		ToolVersion:            cmd.Identifiers.ToolVersion,
 		ActionID:               cmd.Identifiers.CommandID,
