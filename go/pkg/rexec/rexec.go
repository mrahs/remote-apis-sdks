// Package rexec provides a top-level client for executing remote commands.
package rexec

import (
	"context"
	"fmt"
	"io/fs"
	"path/filepath"
	"regexp"
	"sort"
	"strconv"
	"strings"
	"sync"
	"time"

	"github.com/bazelbuild/remote-apis-sdks/go/pkg/casng"
	"github.com/bazelbuild/remote-apis-sdks/go/pkg/command"
	"github.com/bazelbuild/remote-apis-sdks/go/pkg/digest"
	"github.com/bazelbuild/remote-apis-sdks/go/pkg/filemetadata"
	"github.com/bazelbuild/remote-apis-sdks/go/pkg/io/impath"
	"github.com/bazelbuild/remote-apis-sdks/go/pkg/io/walker"
	"github.com/bazelbuild/remote-apis-sdks/go/pkg/outerr"
	"github.com/bazelbuild/remote-apis-sdks/go/pkg/symlinkopts"
	"github.com/bazelbuild/remote-apis-sdks/go/pkg/uploadinfo"
	"google.golang.org/grpc/codes"
	"google.golang.org/grpc/status"
	"google.golang.org/protobuf/encoding/prototext"
	"google.golang.org/protobuf/proto"

	rc "github.com/bazelbuild/remote-apis-sdks/go/pkg/client"
	"github.com/bazelbuild/remote-apis-sdks/go/pkg/contextmd"
	repb "github.com/bazelbuild/remote-apis/build/bazel/remote/execution/v2"
	log "github.com/golang/glog"
	dpb "google.golang.org/protobuf/types/known/durationpb"
	tspb "google.golang.org/protobuf/types/known/timestamppb"
)

// Client is a remote execution client.
type Client struct {
	FileMetadataCache filemetadata.Cache
	GrpcClient        *rc.Client
}

// Context allows more granular control over various stages of command execution.
// At any point, any errors that occurred will be stored in the Result.
type Context struct {
	ctx         context.Context
	cmd         *command.Command
	opt         *command.ExecutionOptions
	oe          outerr.OutErr
	client      *Client
	inputBlobs  []*uploadinfo.Entry
	cmdUe, acUe *uploadinfo.Entry
	resPb       *repb.ActionResult
	// The metadata of the current execution.
	Metadata *command.Metadata
	// The result of the current execution, if available.
	Result *command.Result
}

// NewContext starts a new Context for a given command.
func (c *Client) NewContext(ctx context.Context, cmd *command.Command, opt *command.ExecutionOptions, oe outerr.OutErr) (*Context, error) {
	cmd.FillDefaultFieldValues()
	if err := cmd.Validate(); err != nil {
		return nil, err
	}
	grpcCtx, err := contextmd.WithMetadata(ctx, &contextmd.Metadata{
		ToolName:               cmd.Identifiers.ToolName,
		ToolVersion:            cmd.Identifiers.ToolVersion,
		ActionID:               cmd.Identifiers.CommandID,
		InvocationID:           cmd.Identifiers.InvocationID,
		CorrelatedInvocationID: cmd.Identifiers.CorrelatedInvocationID,
	})
	if err != nil {
		return nil, err
	}
	return &Context{
		ctx:      grpcCtx,
		cmd:      cmd,
		opt:      opt,
		oe:       oe,
		client:   c,
		Metadata: &command.Metadata{EventTimes: make(map[string]*command.TimeInterval)},
	}, nil
}

// downloadStream reads the blob for the digest dgPb into memory and forwards the bytes to the write function.
func (ec *Context) downloadStream(raw []byte, dgPb *repb.Digest, offset int64, write func([]byte)) error {
	if raw != nil {
		o := int(offset)
		if int64(o) != offset || o > len(raw) {
			return fmt.Errorf("offset %d is out of range for length %d", offset, len(raw))
		}
		write(raw[o:])
	} else if dgPb != nil {
		dg, err := digest.NewFromProto(dgPb)
		if err != nil {
			return err
		}
		bytes, stats, err := ec.client.GrpcClient.ReadBlobRange(ec.ctx, dg, offset, 0)
		if err != nil {
			return err
		}
		ec.Metadata.LogicalBytesDownloaded += stats.LogicalMoved
		ec.Metadata.RealBytesDownloaded += stats.RealMoved
		write(bytes)
	}
	return nil
}

func (ec *Context) setOutputMetadata() {
	if ec.resPb == nil {
		return
	}
	ec.Metadata.OutputFiles = len(ec.resPb.OutputFiles) + len(ec.resPb.OutputFileSymlinks)
	ec.Metadata.OutputDirectories = len(ec.resPb.OutputDirectories) + len(ec.resPb.OutputDirectorySymlinks)
	ec.Metadata.OutputFileDigests = make(map[string]digest.Digest)
	ec.Metadata.OutputDirectoryDigests = make(map[string]digest.Digest)
	ec.Metadata.OutputSymlinks = make(map[string]string)
	ec.Metadata.TotalOutputBytes = 0
	for _, file := range ec.resPb.OutputFiles {
		dg := digest.NewFromProtoUnvalidated(file.Digest)
		ec.Metadata.OutputFileDigests[file.Path] = dg
		ec.Metadata.TotalOutputBytes += dg.Size
	}
	for _, dir := range ec.resPb.OutputDirectories {
		dg := digest.NewFromProtoUnvalidated(dir.TreeDigest)
		ec.Metadata.OutputDirectoryDigests[dir.Path] = dg
		ec.Metadata.TotalOutputBytes += dg.Size
	}
	for _, sl := range ec.resPb.OutputFileSymlinks {
		ec.Metadata.OutputSymlinks[sl.Path] = sl.Target
	}
	if ec.resPb.StdoutRaw != nil {
		ec.Metadata.TotalOutputBytes += int64(len(ec.resPb.StdoutRaw))
	} else if ec.resPb.StdoutDigest != nil {
		ec.Metadata.TotalOutputBytes += ec.resPb.StdoutDigest.SizeBytes
	}
	if ec.resPb.StderrRaw != nil {
		ec.Metadata.TotalOutputBytes += int64(len(ec.resPb.StderrRaw))
	} else if ec.resPb.StderrDigest != nil {
		ec.Metadata.TotalOutputBytes += ec.resPb.StderrDigest.SizeBytes
	}
	if ec.resPb.StdoutDigest != nil {
		ec.Metadata.StdoutDigest = digest.NewFromProtoUnvalidated(ec.resPb.StdoutDigest)
	}
	if ec.resPb.StderrDigest != nil {
		ec.Metadata.StderrDigest = digest.NewFromProtoUnvalidated(ec.resPb.StderrDigest)
	}
}

func (ec *Context) downloadOutErr() *command.Result {
	if err := ec.downloadStream(ec.resPb.StdoutRaw, ec.resPb.StdoutDigest, 0, ec.oe.WriteOut); err != nil {
		return command.NewRemoteErrorResult(err)
	}
	if err := ec.downloadStream(ec.resPb.StderrRaw, ec.resPb.StderrDigest, 0, ec.oe.WriteErr); err != nil {
		return command.NewRemoteErrorResult(err)
	}
	return command.NewResultFromExitCode((int)(ec.resPb.ExitCode))
}

func (ec *Context) downloadOutputs(outDir string) (*rc.MovedBytesMetadata, *command.Result) {
	ec.Metadata.EventTimes[command.EventDownloadResults] = &command.TimeInterval{From: time.Now()}
	defer func() { ec.Metadata.EventTimes[command.EventDownloadResults].To = time.Now() }()
	if !ec.client.GrpcClient.LegacyExecRootRelativeOutputs {
		outDir = filepath.Join(outDir, ec.cmd.WorkingDir)
	}
	stats, err := ec.client.GrpcClient.DownloadActionOutputs(ec.ctx, ec.resPb, outDir, ec.client.FileMetadataCache)
	if err != nil {
		return &rc.MovedBytesMetadata{}, command.NewRemoteErrorResult(err)
	}
	return stats, command.NewResultFromExitCode((int)(ec.resPb.ExitCode))
}

func (ec *Context) computeInputs() error {
	if ec.client.GrpcClient.IsCasNG() {
		return ec.ngUploadInputs()
	}
	if ec.Metadata.ActionDigest.Size > 0 {
		// Already computed inputs.
		return nil
	}
	ec.Metadata.EventTimes[command.EventComputeMerkleTree] = &command.TimeInterval{From: time.Now()}
	defer func() { ec.Metadata.EventTimes[command.EventComputeMerkleTree].To = time.Now() }()
	cmdID, executionID := ec.cmd.Identifiers.ExecutionID, ec.cmd.Identifiers.CommandID
	commandHasOutputPathsField := ec.client.GrpcClient.SupportsCommandOutputPaths()
	cmdPb := ec.cmd.ToREProto(commandHasOutputPathsField)
	log.V(2).Infof("%s %s> Command: \n%s\n", cmdID, executionID, prototext.Format(cmdPb))
	var err error
	if ec.cmdUe, err = uploadinfo.EntryFromProto(cmdPb); err != nil {
		return err
	}
	cmdDg := ec.cmdUe.Digest
	ec.Metadata.CommandDigest = cmdDg
	log.V(1).Infof("%s %s> Command digest: %s", cmdID, executionID, cmdDg)
	log.V(1).Infof("%s %s> Computing input Merkle tree...", cmdID, executionID)
	execRoot, workingDir, remoteWorkingDir := ec.cmd.ExecRoot, ec.cmd.WorkingDir, ec.cmd.RemoteWorkingDir
	root, blobs, stats, err := ec.client.GrpcClient.ComputeMerkleTree(ec.ctx, execRoot, workingDir, remoteWorkingDir, ec.cmd.InputSpec, ec.client.FileMetadataCache)
	if err != nil {
		return err
	}
	ec.inputBlobs = blobs
	ec.Metadata.InputFiles = stats.InputFiles
	ec.Metadata.InputDirectories = stats.InputDirectories
	ec.Metadata.TotalInputBytes = stats.TotalInputBytes
	acPb := &repb.Action{
		CommandDigest:   cmdDg.ToProto(),
		InputRootDigest: root.ToProto(),
		DoNotCache:      ec.opt.DoNotCache,
	}
	// If supported, we attach a copy of the platform properties list to the Action.
	if ec.client.GrpcClient.SupportsActionPlatformProperties() {
		acPb.Platform = cmdPb.Platform
	}

	if ec.cmd.Timeout > 0 {
		acPb.Timeout = dpb.New(ec.cmd.Timeout)
	}
	if ec.acUe, err = uploadinfo.EntryFromProto(acPb); err != nil {
		return err
	}
	acDg := ec.acUe.Digest
	log.V(1).Infof("%s %s> Action digest: %s", cmdID, executionID, acDg)
	ec.inputBlobs = append(ec.inputBlobs, ec.cmdUe)
	ec.inputBlobs = append(ec.inputBlobs, ec.acUe)
	ec.Metadata.ActionDigest = acDg
	ec.Metadata.TotalInputBytes += cmdDg.Size + acDg.Size
	return nil
}

func (ec *Context) ngUploadInputs() error {
	cmdID, executionID := ec.cmd.Identifiers.ExecutionID, ec.cmd.Identifiers.CommandID
	if ec.Metadata.ActionDigest.Size > 0 {
		// Already computed inputs.
		log.V(1).Infof("[casng] ng.req: inputs already uploaded; cmd_id=%s, exec_id=%s", cmdID, executionID)
		return nil
	}
	execRoot, workingDir, remoteWorkingDir, err := cmdDirs(ec.cmd)
	if err != nil {
		return err
	}
	slo := symlinkOpts(ec.client.GrpcClient.TreeSymlinkOpts, ec.cmd.InputSpec.SymlinkBehavior)
	filter, err := exclusionsFilter(ec.cmd.InputSpec.InputExclusions)
	if err != nil {
		return err
	}
	log.V(2).Infof("[casng] ng.req; exec_root=%s, working_dir=%s, remote_working_dir=%s, symlink_opts=%s, inputs=%d, virtual_inputs=%d, cmd_id=%s, exec_id=%s", execRoot, workingDir, remoteWorkingDir, slo, len(ec.cmd.InputSpec.Inputs), len(ec.cmd.InputSpec.VirtualInputs), cmdID, executionID)
	log.V(4).Infof("[casng] ng.req; exec_root=%s, working_dir=%s, remote_working_dir=%s, symlink_opts=%s, inputs=%+v, virtual_inputs=%+v, cmd_id=%s, exec_id=%s", execRoot, workingDir, remoteWorkingDir, slo, ec.cmd.InputSpec.Inputs, ec.cmd.InputSpec.VirtualInputs, cmdID, executionID)
	reqs := make([]casng.UploadRequest, 0, len(ec.cmd.InputSpec.Inputs)+len(ec.cmd.InputSpec.VirtualInputs))
	pathSeen := make(map[impath.Absolute]bool)
	for _, p := range ec.cmd.InputSpec.Inputs {
		rel, err := impath.Rel(p)
		if err != nil {
			return err
		}
		absPath := execRoot.Append(rel)
		if err != nil {
			return err
		}
		// if seenPath[absPath] {
		// return fmt.Errorf("[casng] %s %s> cannot have shared paths among inputs: %q", cmdID, executionID, absPath)
		// }
		pathSeen[absPath] = true
		// Mark ancestors as seen to ensure any potential virtual parent is excluded.
		parent := absPath.Dir()
		for !pathSeen[parent] && parent.String() != execRoot.String() {
			pathSeen[parent] = true
			parent = parent.Dir()
		}
		reqs = append(reqs, casng.UploadRequest{Path: absPath, SymlinkOptions: slo, Exclude: filter})
	}
	// Append virtual inputs after real inputs in order to ignore any redundant virtual inputs.
	// Sorting by path length descending is necessary to skip redundant ancestors. Otherwise, the conslidation in casng.UploadTree will skip descendants.
	sort.Slice(ec.cmd.InputSpec.VirtualInputs, func(i, j int) bool {
		return len(ec.cmd.InputSpec.VirtualInputs[i].Path) > len(ec.cmd.InputSpec.VirtualInputs[j].Path)
	})
	for _, p := range ec.cmd.InputSpec.VirtualInputs {
		if p.Path == "" {
			return fmt.Errorf("[casng] ng.req: empty virtual path; cmd_id=%s, exec_id=%s", cmdID, executionID)
		}
		// If execRoot is a virtual path, ignore it.
<<<<<<< HEAD
		if p.Path == "." || p.Path == "" {
=======
		if p.Path == "." {
>>>>>>> 8d778fd5
			continue
		}
		rel, err := impath.Rel(p.Path)
		if err != nil {
			return err
		}
		absPath := execRoot.Append(rel)
		if err != nil {
			return err
		}
		// If it collides with a real path, ignore it to avoid corrupting the node cache.
		if pathSeen[absPath] {
			continue
		}
		parent := absPath.Dir()
		for !pathSeen[parent] && parent.String() != execRoot.String() {
			pathSeen[parent] = true
			parent = parent.Dir()
		}

		r := casng.UploadRequest{Bytes: p.Contents, Path: absPath, Exclude: filter}
		// Ensure Bytes is not nil to avoid traversing Path.
		if r.Bytes == nil {
			r.Bytes = []byte{}
		}
		if p.IsEmptyDirectory {
			r.BytesFileMode |= fs.ModeDir
		} else if p.IsExecutable {
			r.BytesFileMode |= 0100
		}
		reqs = append(reqs, r)
	}
	log.V(1).Infof("[casng] ng.req: uploading inputs; count=%d, cmd_id=%s, exec_id=%s", len(reqs), cmdID, executionID)
	ctx := ec.ctx
	var ngTree, clTree *string
	if log.V(5) {
		ngTree = new(string)
		clTree = new(string)
		ctx = context.WithValue(ctx, "ng_tree", ngTree)
		ctx = context.WithValue(ctx, "cl_tree", clTree)
	}
	rootDg, missing, stats, err := ec.client.GrpcClient.NgUploadTree(ctx, execRoot, workingDir, remoteWorkingDir, reqs...)
	if err != nil {
		if log.V(5) {
			log.Infof("[casng] ng.req: upload error; cmd_id=%s, exec_id=%s\n%q\n%s", cmdID, executionID, err, formatInputSpec(ec.cmd.InputSpec, "  "))
		}
		return err
	}
	if log.V(5) {
		rootDg2, _, _, err := ec.client.GrpcClient.ComputeMerkleTree(ctx, ec.cmd.ExecRoot, ec.cmd.WorkingDir, ec.cmd.RemoteWorkingDir, ec.cmd.InputSpec, ec.client.FileMetadataCache)
		if err != nil {
			return err
		}
		specStr := formatInputSpec(ec.cmd.InputSpec, "    ")
		msg := fmt.Sprintf("ng=%s\n  cl=%s\n  spec\n%s\n  client_slo=%+v\n  ng_slo=%s\n  ng_tree\n%s\n  cl_tree\n%s", rootDg, rootDg2, specStr, ec.client.GrpcClient.TreeSymlinkOpts, slo, *ngTree, *clTree)
		if rootDg.Hash != rootDg2.Hash {
			log.Infof("[casng] ng.req: root digest mismatch; cmd_id=%s, exec_id=%s\n  %s", cmdID, executionID, msg)
			return fmt.Errorf("root digest mismatch: ng=%s, cl=%s", rootDg, rootDg2)
		}
		log.Infof("[casng] ng.req: root digest match; cmd_id=%s, exec_id=%s\n  %s", cmdID, executionID, msg)
	}
	ec.Metadata.InputFiles = int(stats.InputFileCount)
	ec.Metadata.InputDirectories = int(stats.InputDirCount)
	ec.Metadata.TotalInputBytes = stats.BytesRequested
	ec.Metadata.LogicalBytesUploaded = stats.LogicalBytesMoved
	ec.Metadata.RealBytesUploaded = stats.TotalBytesMoved
	ec.Metadata.MissingDigests = missing

	commandHasOutputPathsField := ec.client.GrpcClient.SupportsCommandOutputPaths()
	cmdPb := ec.cmd.ToREProto(commandHasOutputPathsField)
	log.V(4).Infof("[casng] ng.req: command; cmd_id=%s, exec_id=%s\n%s", cmdID, executionID, prototext.Format(cmdPb))
	cmdBlb, err := proto.Marshal(cmdPb)
	if err != nil {
		return err
	}
	cmdDg := digest.NewFromBlob(cmdBlb)
	ec.Metadata.CommandDigest = cmdDg
	log.V(1).Infof("[casng] ng.req: command; digest=%s, cmd_id=%s, exec_id=%s", cmdDg, cmdID, executionID)
	acPb := &repb.Action{
		CommandDigest:   cmdDg.ToProto(),
		InputRootDigest: rootDg.ToProto(),
		DoNotCache:      ec.opt.DoNotCache,
	}
	// If supported, we attach a copy of the platform properties list to the Action.
	if ec.client.GrpcClient.SupportsActionPlatformProperties() {
		acPb.Platform = cmdPb.Platform
	}

	if ec.cmd.Timeout > 0 {
		acPb.Timeout = dpb.New(ec.cmd.Timeout)
	}
	acBlb, err := proto.Marshal(acPb)
	if err != nil {
		return err
	}
	acDg := digest.NewFromBlob(acBlb)
	log.V(1).Infof("[casng] ng.req: action; digest=%s, cmd_id=%s, exec_id=%s", acDg, cmdID, executionID)
	missing, stats, err = ec.client.GrpcClient.NgUpload(ec.ctx,
		casng.UploadRequest{Bytes: acBlb, Digest: acDg},
		casng.UploadRequest{Bytes: cmdBlb, Digest: cmdDg},
	)

	if err != nil {
		return err
	}
	ec.Metadata.ActionDigest = acDg
	ec.Metadata.TotalInputBytes += cmdDg.Size + acDg.Size
	ec.Metadata.MissingDigests = append(ec.Metadata.MissingDigests, missing...)
	ec.Metadata.TotalInputBytes += stats.BytesRequested
	ec.Metadata.LogicalBytesUploaded += stats.LogicalBytesMoved
	ec.Metadata.RealBytesUploaded += stats.TotalBytesMoved
	return nil
}

func symlinkOpts(treeOpts *rc.TreeSymlinkOpts, cmdOpts command.SymlinkBehaviorType) symlinkopts.Options {
<<<<<<< HEAD
	var slo symlinkopts.Options
=======
>>>>>>> 8d778fd5
	if treeOpts == nil {
		treeOpts = rc.DefaultTreeSymlinkOpts()
	}
	slPreserve := treeOpts.Preserved
	switch cmdOpts {
	case command.ResolveSymlink:
		slPreserve = false
	case command.PreserveSymlink:
		slPreserve = true
	}

	switch {
	case slPreserve && treeOpts.FollowsTarget && treeOpts.MaterializeOutsideExecRoot:
<<<<<<< HEAD
		slo = symlinkopts.ResolveExternalOnlyWithTarget()
	case slPreserve && treeOpts.FollowsTarget:
		slo = symlinkopts.PreserveWithTarget()
	case slPreserve && treeOpts.MaterializeOutsideExecRoot:
		slo = symlinkopts.ResolveExternalOnly()
	case slPreserve:
		slo = symlinkopts.PreserveNoDangling()
	default:
		slo = symlinkopts.ResolveAlways()
	}
	return slo
=======
		return symlinkopts.ResolveExternalOnlyWithTarget()
	case slPreserve && treeOpts.FollowsTarget:
		return symlinkopts.PreserveWithTarget()
	case slPreserve && treeOpts.MaterializeOutsideExecRoot:
		return symlinkopts.ResolveExternalOnly()
	case slPreserve:
		return symlinkopts.PreserveNoDangling()
	default:
		return symlinkopts.ResolveAlways()
	}
>>>>>>> 8d778fd5
}

func cmdDirs(cmd *command.Command) (execRoot impath.Absolute, workingDir impath.Relative, remoteWorkingDir impath.Relative, err error) {
	execRoot, err = impath.Abs(cmd.ExecRoot)
	if err != nil {
		return
	}
	workingDir, err = impath.Rel(cmd.WorkingDir)
	if err != nil {
		return
	}
	remoteWorkingDir, err = impath.Rel(cmd.RemoteWorkingDir)
	if err != nil {
		return
	}
	return
}

func exclusionsFilter(es []*command.InputExclusion) (walker.Filter, error) {
	filter := walker.Filter{}
	var pathRegexes []*regexp.Regexp
	var fileRegexes []*regexp.Regexp
	var fileModes []fs.FileMode
	var idBuilder strings.Builder
	for _, e := range es {
		re, err := regexp.Compile(e.Regex)
		if err != nil {
			return filter, fmt.Errorf("failed to compile regex from input exclusions: %w", err)
		}

		idBuilder.WriteString(e.Regex)

		if e.Type == command.UnspecifiedInputType {
			pathRegexes = append(pathRegexes, re)
			continue
		}

		fileRegexes = append(fileRegexes, re)
		mode := fs.FileMode(0)
		switch e.Type {
		case command.DirectoryInputType:
			mode |= fs.ModeDir
		case command.SymlinkInputType:
			mode |= fs.ModeSymlink
		}
		fileModes = append(fileModes, mode)

		idBuilder.WriteString(strconv.FormatUint(uint64(mode), 16))
	}
	id := idBuilder.String()

	filter.Path = func(path string) bool {
		for _, re := range pathRegexes {
			if re.MatchString(path) {
				return true
			}
		}
		return false
	}
	filter.File = func(path string, mode fs.FileMode) bool {
		for i, re := range fileRegexes {
			if (fileModes[i] == 0 && mode.IsRegular() || fileModes[i]&mode != 0) && re.MatchString(path) {
				return true
			}
		}
		return false
	}
	filter.ID = func() string {
		return id
	}
	return filter, nil
}

// GetCachedResult tries to get the command result from the cache. The Result will be nil on a
// cache miss. The Context will be ready to execute the action, or, alternatively, to
// update the remote cache with a local result. If the ExecutionOptions do not allow to accept
// remotely cached results, the operation is a noop.
func (ec *Context) GetCachedResult() {
	if err := ec.computeInputs(); err != nil {
		ec.Result = command.NewLocalErrorResult(err)
		return
	}
	if ec.opt.AcceptCached && !ec.opt.DoNotCache {
		ec.Metadata.EventTimes[command.EventCheckActionCache] = &command.TimeInterval{From: time.Now()}
		resPb, err := ec.client.GrpcClient.CheckActionCache(ec.ctx, ec.Metadata.ActionDigest.ToProto())
		ec.Metadata.EventTimes[command.EventCheckActionCache].To = time.Now()
		if err != nil {
			ec.Result = command.NewRemoteErrorResult(err)
			return
		}
		ec.resPb = resPb
	}
	if ec.resPb != nil {
		ec.Result = command.NewResultFromExitCode((int)(ec.resPb.ExitCode))
		ec.setOutputMetadata()
		cmdID, executionID := ec.cmd.Identifiers.ExecutionID, ec.cmd.Identifiers.CommandID
		log.V(1).Infof("%s %s> Found cached result, downloading outputs...", cmdID, executionID)
		if ec.opt.DownloadOutErr {
			ec.Result = ec.downloadOutErr()
		}
		if ec.Result.Err == nil && ec.opt.DownloadOutputs {
			stats, res := ec.downloadOutputs(ec.cmd.ExecRoot)
			ec.Metadata.LogicalBytesDownloaded += stats.LogicalMoved
			ec.Metadata.RealBytesDownloaded += stats.RealMoved
			ec.Result = res
		}
		if ec.Result.Err == nil {
			ec.Result.Status = command.CacheHitResultStatus
		}
		return
	}
	ec.Result = nil
}

// UpdateCachedResult tries to write local results of the execution to the remote cache.
// TODO(olaola): optional arguments to override values of local outputs, and also stdout/err.
func (ec *Context) UpdateCachedResult() {
	cmdID, executionID := ec.cmd.Identifiers.ExecutionID, ec.cmd.Identifiers.CommandID
	ec.Result = &command.Result{Status: command.SuccessResultStatus}
	if ec.opt.DoNotCache {
		log.V(1).Infof("%s %s> Command is marked do-not-cache, skipping remote caching.", cmdID, executionID)
		return
	}
	if err := ec.computeInputs(); err != nil {
		ec.Result = command.NewLocalErrorResult(err)
		return
	}
	ec.Metadata.EventTimes[command.EventUpdateCachedResult] = &command.TimeInterval{From: time.Now()}
	defer func() { ec.Metadata.EventTimes[command.EventUpdateCachedResult].To = time.Now() }()
	outPaths := append(ec.cmd.OutputFiles, ec.cmd.OutputDirs...)
	wd := ""
	if !ec.client.GrpcClient.LegacyExecRootRelativeOutputs {
		wd = ec.cmd.WorkingDir
	}
	blobs, resPb, err := ec.client.GrpcClient.ComputeOutputsToUpload(ec.cmd.ExecRoot, wd, outPaths, ec.client.FileMetadataCache, ec.cmd.InputSpec.SymlinkBehavior, ec.cmd.InputSpec.InputNodeProperties)
	if err != nil {
		ec.Result = command.NewLocalErrorResult(err)
		return
	}
	ec.resPb = resPb
	ec.setOutputMetadata()
	toUpload := []*uploadinfo.Entry{ec.acUe, ec.cmdUe}
	for _, ch := range blobs {
		toUpload = append(toUpload, ch)
	}
	log.V(1).Infof("%s %s> Uploading local outputs...", cmdID, executionID)
	missing, bytesMoved, err := ec.client.GrpcClient.UploadIfMissing(ec.ctx, toUpload...)
	if err != nil {
		ec.Result = command.NewRemoteErrorResult(err)
		return
	}

	ec.Metadata.MissingDigests = missing
	for _, d := range missing {
		ec.Metadata.LogicalBytesUploaded += d.Size
	}
	ec.Metadata.RealBytesUploaded = bytesMoved
	log.V(1).Infof("%s %s> Updating remote cache...", cmdID, executionID)
	req := &repb.UpdateActionResultRequest{
		InstanceName: ec.client.GrpcClient.InstanceName,
		ActionDigest: ec.Metadata.ActionDigest.ToProto(),
		ActionResult: resPb,
	}
	if _, err := ec.client.GrpcClient.UpdateActionResult(ec.ctx, req); err != nil {
		ec.Result = command.NewRemoteErrorResult(err)
		return
	}
}

// ExecuteRemotely tries to execute the command remotely and download the results. It uploads any
// missing inputs first.
func (ec *Context) ExecuteRemotely() {
	if err := ec.computeInputs(); err != nil {
		ec.Result = command.NewLocalErrorResult(err)
		return
	}

	cmdID, executionID := ec.cmd.Identifiers.ExecutionID, ec.cmd.Identifiers.CommandID
	if !ec.client.GrpcClient.IsCasNG() {
		log.V(1).Infof("%s %s> Checking inputs to upload...", cmdID, executionID)
		// TODO(olaola): compute input cache hit stats.
		ec.Metadata.EventTimes[command.EventUploadInputs] = &command.TimeInterval{From: time.Now()}
		missing, bytesMoved, err := ec.client.GrpcClient.UploadIfMissing(ec.ctx, ec.inputBlobs...)
		ec.Metadata.EventTimes[command.EventUploadInputs].To = time.Now()
		if err != nil {
			ec.Result = command.NewRemoteErrorResult(err)
			return
		}
		ec.Metadata.MissingDigests = missing
		for _, d := range missing {
			ec.Metadata.LogicalBytesUploaded += d.Size
		}
		ec.Metadata.RealBytesUploaded = bytesMoved
	}

	log.V(1).Infof("%s %s> Executing remotely...\n%s", cmdID, executionID, strings.Join(ec.cmd.Args, " "))
	ec.Metadata.EventTimes[command.EventExecuteRemotely] = &command.TimeInterval{From: time.Now()}
	// Initiate each streaming request once at most.
	var streamOut, streamErr sync.Once
	var streamWg sync.WaitGroup
	// These variables are owned by the progress callback (which is async but not concurrent) until the execution returns.
	var nOutStreamed, nErrStreamed int64
	op, err := ec.client.GrpcClient.ExecuteAndWaitProgress(ec.ctx, &repb.ExecuteRequest{
		InstanceName:    ec.client.GrpcClient.InstanceName,
		SkipCacheLookup: !ec.opt.AcceptCached || ec.opt.DoNotCache,
		ActionDigest:    ec.Metadata.ActionDigest.ToProto(),
	}, func(md *repb.ExecuteOperationMetadata) {
		if !ec.opt.StreamOutErr {
			return
		}
		// The server may return either, both, or neither of the stream names, and not necessarily in the same or first call.
		// The streaming request for each must be initiated once at most.
		if name := md.GetStdoutStreamName(); name != "" {
			streamOut.Do(func() {
				streamWg.Add(1)
				go func() {
					defer streamWg.Done()
					path, _ := ec.client.GrpcClient.ResourceName("logstreams", name)
					log.V(1).Infof("%s %s> Streaming to stdout from %q", cmdID, executionID, path)
					// Ignoring the error here since the net result is downloading the full stream after the fact.
					n, err := ec.client.GrpcClient.ReadResourceTo(ec.ctx, path, outerr.NewOutWriter(ec.oe))
					if err != nil {
						log.Errorf("%s %s> error streaming stdout: %v", cmdID, executionID, err)
					}
					nOutStreamed += n
				}()
			})
		}
		if name := md.GetStderrStreamName(); name != "" {
			streamErr.Do(func() {
				streamWg.Add(1)
				go func() {
					defer streamWg.Done()
					path, _ := ec.client.GrpcClient.ResourceName("logstreams", name)
					log.V(1).Infof("%s %s> Streaming to stdout from %q", cmdID, executionID, path)
					// Ignoring the error here since the net result is downloading the full stream after the fact.
					n, err := ec.client.GrpcClient.ReadResourceTo(ec.ctx, path, outerr.NewErrWriter(ec.oe))
					if err != nil {
						log.Errorf("%s %s> error streaming stderr: %v", cmdID, executionID, err)
					}
					nErrStreamed += n
				}()
			})
		}
	})
	ec.Metadata.EventTimes[command.EventExecuteRemotely].To = time.Now()
	// This will always be called after both of the Add calls above if any, because the execution call above returns
	// after all invokations of the progress callback.
	// The server will terminate the streams when the execution finishes, regardless of its result, which will ensure the goroutines
	// will have terminated at this point.
	streamWg.Wait()
	if err != nil {
		ec.Result = command.NewRemoteErrorResult(err)
		return
	}

	or := op.GetResponse()
	if or == nil {
		ec.Result = command.NewRemoteErrorResult(fmt.Errorf("unexpected operation result type: %v", or))
		return
	}

	resp := &repb.ExecuteResponse{}
	if err := or.UnmarshalTo(resp); err != nil {
		ec.Result = command.NewRemoteErrorResult(err)
		return
	}
	ec.resPb = resp.Result
	setTimingMetadata(ec.Metadata, resp.Result.GetExecutionMetadata())
	st := status.FromProto(resp.Status)
	message := resp.Message
	if message != "" && (st.Code() != codes.OK || ec.resPb != nil && ec.resPb.ExitCode != 0) {
		ec.oe.WriteErr([]byte(message + "\n"))
	}

	if ec.resPb != nil {
		ec.setOutputMetadata()
		ec.Result = command.NewResultFromExitCode((int)(ec.resPb.ExitCode))
		if ec.opt.DownloadOutErr {
			if nOutStreamed < int64(len(ec.resPb.StdoutRaw)) || nOutStreamed < ec.resPb.GetStdoutDigest().GetSizeBytes() {
				if err := ec.downloadStream(ec.resPb.StdoutRaw, ec.resPb.StdoutDigest, nOutStreamed, ec.oe.WriteOut); err != nil {
					ec.Result = command.NewRemoteErrorResult(err)
				}
			}
			if nErrStreamed < int64(len(ec.resPb.StderrRaw)) || nErrStreamed < ec.resPb.GetStderrDigest().GetSizeBytes() {
				if err := ec.downloadStream(ec.resPb.StderrRaw, ec.resPb.StderrDigest, nErrStreamed, ec.oe.WriteErr); err != nil {
					ec.Result = command.NewRemoteErrorResult(err)
				}
			}
		}
		if ec.Result.Err == nil && ec.opt.DownloadOutputs {
			log.V(1).Infof("%s %s> Downloading outputs...", cmdID, executionID)
			stats, res := ec.downloadOutputs(ec.cmd.ExecRoot)
			ec.Metadata.LogicalBytesDownloaded += stats.LogicalMoved
			ec.Metadata.RealBytesDownloaded += stats.RealMoved
			ec.Result = res
		}
		if resp.CachedResult && ec.Result.Err == nil {
			ec.Result.Status = command.CacheHitResultStatus
		}
	}

	if st.Code() == codes.DeadlineExceeded {
		ec.Result = command.NewTimeoutResult()
		return
	}
	if st.Code() != codes.OK {
		ec.Result = command.NewRemoteErrorResult(rc.StatusDetailedError(st))
		return
	}
	if ec.resPb == nil {
		ec.Result = command.NewRemoteErrorResult(fmt.Errorf("execute did not return action result"))
	}
}

// DownloadOutErr downloads the stdout and stderr of the command.
func (ec *Context) DownloadOutErr() {
	st := ec.Result.Status
	ec.Result = ec.downloadOutErr()
	if ec.Result.Err == nil {
		ec.Result.Status = st
	}
}

// DownloadOutputs downloads the outputs of the command in the context to the specified directory.
func (ec *Context) DownloadOutputs(outputDir string) {
	st := ec.Result.Status
	stats, res := ec.downloadOutputs(outputDir)
	ec.Metadata.LogicalBytesDownloaded += stats.LogicalMoved
	ec.Metadata.RealBytesDownloaded += stats.RealMoved
	ec.Result = res
	if ec.Result.Err == nil {
		ec.Result.Status = st
	}
}

// DownloadSpecifiedOutputs downloads the specified outputs into the specified directory
// This function is run when the option to preserve unchanged outputs is on
func (ec *Context) DownloadSpecifiedOutputs(outs map[string]*rc.TreeOutput, outDir string) {
	st := ec.Result.Status
	ec.Metadata.EventTimes[command.EventDownloadResults] = &command.TimeInterval{From: time.Now()}
	outDir = filepath.Join(outDir, ec.cmd.WorkingDir)
	stats, err := ec.client.GrpcClient.DownloadOutputs(ec.ctx, outs, outDir, ec.client.FileMetadataCache)
	if err != nil {
		stats = &rc.MovedBytesMetadata{}
		ec.Result = command.NewRemoteErrorResult(err)
	} else {
		ec.Result = command.NewResultFromExitCode((int)(ec.resPb.ExitCode))
	}
	ec.Metadata.EventTimes[command.EventDownloadResults].To = time.Now()
	ec.Metadata.LogicalBytesDownloaded += stats.LogicalMoved
	ec.Metadata.RealBytesDownloaded += stats.RealMoved
	if ec.Result.Err == nil {
		ec.Result.Status = st
	}
}

// GetFlattenedOutputs flattens the outputs from the ActionResult of the context and returns
// a map of output paths relative to the working directory and their corresponding TreeOutput
func (ec *Context) GetFlattenedOutputs() (map[string]*rc.TreeOutput, error) {
	out, err := ec.client.GrpcClient.FlattenActionOutputs(ec.ctx, ec.resPb)
	if err != nil {
		return nil, fmt.Errorf("Failed to flatten outputs: %v", err)
	}
	return out, nil
}

// GetOutputFileDigests returns a map of output file paths to digests.
// This function is supposed to be run after a successful cache-hit / remote-execution
// has been run with the given execution context. If called before the completion of
// remote-execution, the function returns a nil result.
func (ec *Context) GetOutputFileDigests(useAbsPath bool) (map[string]digest.Digest, error) {
	if ec.resPb == nil {
		return nil, nil
	}

	ft, err := ec.client.GrpcClient.FlattenActionOutputs(ec.ctx, ec.resPb)
	if err != nil {
		return nil, err
	}
	res := map[string]digest.Digest{}
	for path, outTree := range ft {
		if useAbsPath {
			path = filepath.Join(ec.cmd.ExecRoot, path)
		}
		res[path] = outTree.Digest
	}
	return res, nil
}

func timeFromProto(tPb *tspb.Timestamp) time.Time {
	if tPb == nil {
		return time.Time{}
	}
	return tPb.AsTime()
}

func setEventTimes(cm *command.Metadata, event string, start, end *tspb.Timestamp) {
	cm.EventTimes[event] = &command.TimeInterval{
		From: timeFromProto(start),
		To:   timeFromProto(end),
	}
}

func setTimingMetadata(cm *command.Metadata, em *repb.ExecutedActionMetadata) {
	if em == nil {
		return
	}
	setEventTimes(cm, command.EventServerQueued, em.QueuedTimestamp, em.WorkerStartTimestamp)
	setEventTimes(cm, command.EventServerWorker, em.WorkerStartTimestamp, em.WorkerCompletedTimestamp)
	setEventTimes(cm, command.EventServerWorkerInputFetch, em.InputFetchStartTimestamp, em.InputFetchCompletedTimestamp)
	setEventTimes(cm, command.EventServerWorkerExecution, em.ExecutionStartTimestamp, em.ExecutionCompletedTimestamp)
	setEventTimes(cm, command.EventServerWorkerOutputUpload, em.OutputUploadStartTimestamp, em.OutputUploadCompletedTimestamp)
}

// Run executes a command remotely.
func (c *Client) Run(ctx context.Context, cmd *command.Command, opt *command.ExecutionOptions, oe outerr.OutErr) (*command.Result, *command.Metadata) {
	ec, err := c.NewContext(ctx, cmd, opt, oe)
	if err != nil {
		return command.NewLocalErrorResult(err), &command.Metadata{}
	}
	ec.GetCachedResult()
	if ec.Result != nil {
		return ec.Result, ec.Metadata
	}
	ec.ExecuteRemotely()
	// TODO(olaola): implement the cache-miss-retry loop.
	return ec.Result, ec.Metadata
}

func formatInputSpec(spec *command.InputSpec, indent string) string {
	sb := strings.Builder{}
	sb.WriteString(indent + "inputs:\n")
	for _, p := range spec.Inputs {
		sb.WriteString(fmt.Sprintf("%[1]s%[1]s%s\n", indent, p))
	}
	sb.WriteString(indent + "virtual_inputs:\n")
	for _, v := range spec.VirtualInputs {
		sb.WriteString(fmt.Sprintf("%[1]s%[1]s%s, bytes=%d, dir=%t, exe=%t\n", indent, v.Path, len(v.Contents), v.IsEmptyDirectory, v.IsExecutable))
	}
	sb.WriteString(indent + "exclusions:\n")
	for _, e := range spec.InputExclusions {
		sb.WriteString(fmt.Sprintf("%[1]s%[1]s%s\n", indent, e))
	}
	sb.WriteString(fmt.Sprintf("%ssymlink_behaviour: %s", indent, spec.SymlinkBehavior))
	return sb.String()
}<|MERGE_RESOLUTION|>--- conflicted
+++ resolved
@@ -279,11 +279,7 @@
 			return fmt.Errorf("[casng] ng.req: empty virtual path; cmd_id=%s, exec_id=%s", cmdID, executionID)
 		}
 		// If execRoot is a virtual path, ignore it.
-<<<<<<< HEAD
-		if p.Path == "." || p.Path == "" {
-=======
 		if p.Path == "." {
->>>>>>> 8d778fd5
 			continue
 		}
 		rel, err := impath.Rel(p.Path)
@@ -399,10 +395,6 @@
 }
 
 func symlinkOpts(treeOpts *rc.TreeSymlinkOpts, cmdOpts command.SymlinkBehaviorType) symlinkopts.Options {
-<<<<<<< HEAD
-	var slo symlinkopts.Options
-=======
->>>>>>> 8d778fd5
 	if treeOpts == nil {
 		treeOpts = rc.DefaultTreeSymlinkOpts()
 	}
@@ -416,19 +408,6 @@
 
 	switch {
 	case slPreserve && treeOpts.FollowsTarget && treeOpts.MaterializeOutsideExecRoot:
-<<<<<<< HEAD
-		slo = symlinkopts.ResolveExternalOnlyWithTarget()
-	case slPreserve && treeOpts.FollowsTarget:
-		slo = symlinkopts.PreserveWithTarget()
-	case slPreserve && treeOpts.MaterializeOutsideExecRoot:
-		slo = symlinkopts.ResolveExternalOnly()
-	case slPreserve:
-		slo = symlinkopts.PreserveNoDangling()
-	default:
-		slo = symlinkopts.ResolveAlways()
-	}
-	return slo
-=======
 		return symlinkopts.ResolveExternalOnlyWithTarget()
 	case slPreserve && treeOpts.FollowsTarget:
 		return symlinkopts.PreserveWithTarget()
@@ -439,7 +418,6 @@
 	default:
 		return symlinkopts.ResolveAlways()
 	}
->>>>>>> 8d778fd5
 }
 
 func cmdDirs(cmd *command.Command) (execRoot impath.Absolute, workingDir impath.Relative, remoteWorkingDir impath.Relative, err error) {
