--- conflicted
+++ resolved
@@ -492,13 +492,8 @@
 			if !ok {
 				return
 			}
-<<<<<<< HEAD
-			isLargeFile := req.reader != nil
-			log.V(3).Infof("[casng] upload.streamer.req; digest=%s, large=%t, req=%s, tag=%s, pending=%d", req.Digest, isLargeFile, req.id, req.tag, pending)
-=======
 			shouldReleaseIOTokens := req.reader != nil
 			log.V(3).Infof("[casng] upload.streamer.req; digest=%s, large=%t, req=%s, tag=%s, pending=%d", req.Digest, shouldReleaseIOTokens, req.id, req.tag, pending)
->>>>>>> 78e738a2
 
 			digestReqs[req.Digest] = append(digestReqs[req.Digest], req.id)
 			tags := digestTags[req.Digest]
@@ -507,11 +502,7 @@
 			if len(tags) > 1 {
 				// Already in-flight. Release duplicate resources if it's a large file.
 				log.V(3).Infof("[casng] upload.streamer.unified; digest=%s, req=%s, tag=%s, bundle=%d", req.Digest, req.id, req.tag, len(tags))
-<<<<<<< HEAD
-				if isLargeFile {
-=======
 				if shouldReleaseIOTokens {
->>>>>>> 78e738a2
 					u.releaseIOTokens()
 				}
 				continue
@@ -525,19 +516,11 @@
 				name = MakeWriteResourceName(u.instanceName, req.Digest.Hash, req.Digest.Size)
 			}
 
-<<<<<<< HEAD
-			pending += 1
-			// Block the streamer if the gRPC call is being throttled.
-			startTime := time.Now()
-			if !u.streamThrottle.acquire(ctx) {
-				if isLargeFile {
-=======
 			pending++
 			// Block the streamer if the gRPC call is being throttled.
 			startTime := time.Now()
 			if !u.streamThrottle.acquire(ctx) {
 				if shouldReleaseIOTokens {
->>>>>>> 78e738a2
 					u.releaseIOTokens()
 				}
 				// Ensure the response is dispatched before aborting.
@@ -552,10 +535,7 @@
 			u.workerWg.Add(1)
 			go func(req UploadRequest) {
 				defer u.workerWg.Done()
-<<<<<<< HEAD
 				// BUG: the call should not be cancelled if the blob is unified (other requesters are still interested).
-=======
->>>>>>> 78e738a2
 				s, err := u.callStream(req.ctx, name, req)
 				// Release before sending on the channel to avoid blocking without actually using the gRPC resources.
 				u.streamThrottle.release()
@@ -568,11 +548,7 @@
 			r.reqs = digestReqs[r.Digest]
 			delete(digestReqs, r.Digest)
 			u.dispatcherResCh <- r
-<<<<<<< HEAD
-			pending -= 1
-=======
 			pending--
->>>>>>> 78e738a2
 			if log.V(3) {
 				log.Infof("[casng] upload.streamer.res; digest=%s, req=%s, tag=%s, pending=%d", r.Digest, strings.Join(r.reqs, "|"), strings.Join(r.tags, "|"), pending)
 			}
