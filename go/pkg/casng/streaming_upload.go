--- conflicted
+++ resolved
@@ -475,11 +475,7 @@
 // See https://github.com/bazelbuild/remote-apis/blob/0cd22f7b466ced15d7803e8845d08d3e8d2c51bc/build/bazel/remote/execution/v2/remote_execution.proto#L250-L254
 // For files above the large threshold, this call assumes the io and large io holds are already acquired and will release them accordingly.
 // For other files, only an io hold is acquired and released in this call.
-<<<<<<< HEAD
-func (u *uploader) streamer() {
-=======
 func (u *uploader) streamer(ctx context.Context) {
->>>>>>> 9c464992
 	log.V(1).Info("[casng] upload.streamer.start")
 	defer log.V(1).Info("[casng] upload.streamer.stop")
 
@@ -499,13 +495,7 @@
 			isLargeFile := req.reader != nil
 			log.V(3).Infof("[casng] upload.streamer.req; digest=%s, large=%t, req=%s, tag=%s, pending=%d", req.Digest, isLargeFile, req.id, req.tag, pending)
 
-<<<<<<< HEAD
-			reqs := digestReqs[req.Digest]
-			reqs = append(reqs, req.id)
-			digestReqs[req.Digest] = reqs
-=======
 			digestReqs[req.Digest] = append(digestReqs[req.Digest], req.id)
->>>>>>> 9c464992
 			tags := digestTags[req.Digest]
 			tags = append(tags, req.tag)
 			digestTags[req.Digest] = tags
@@ -513,12 +503,7 @@
 				// Already in-flight. Release duplicate resources if it's a large file.
 				log.V(3).Infof("[casng] upload.streamer.unified; digest=%s, req=%s, tag=%s, bundle=%d", req.Digest, req.id, req.tag, len(tags))
 				if isLargeFile {
-<<<<<<< HEAD
-					u.ioThrottler.release()
-					u.ioLargeThrottler.release()
-=======
 					u.releaseIOTokens()
->>>>>>> 9c464992
 				}
 				continue
 			}
@@ -534,26 +519,15 @@
 			pending += 1
 			// Block the streamer if the gRPC call is being throttled.
 			startTime := time.Now()
-<<<<<<< HEAD
-			if !u.streamThrottle.acquire(u.ctx) {
-				if isLargeFile {
-					u.ioThrottler.release()
-					u.ioLargeThrottler.release()
-=======
 			if !u.streamThrottle.acquire(ctx) {
 				if isLargeFile {
 					u.releaseIOTokens()
->>>>>>> 9c464992
 				}
 				// Ensure the response is dispatched before aborting.
 				u.workerWg.Add(1)
 				go func(req UploadRequest) {
 					defer u.workerWg.Done()
-<<<<<<< HEAD
-					streamResCh <- UploadResponse{Digest: req.Digest, Stats: Stats{BytesRequested: req.Digest.Size}, Err: context.Canceled}
-=======
 					streamResCh <- UploadResponse{Digest: req.Digest, Stats: Stats{BytesRequested: req.Digest.Size}, Err: ctx.Err()}
->>>>>>> 9c464992
 				}(req)
 				continue
 			}
@@ -561,10 +535,7 @@
 			u.workerWg.Add(1)
 			go func(req UploadRequest) {
 				defer u.workerWg.Done()
-<<<<<<< HEAD
 				// BUG: the call should not be cancelled if the blob is unified (other requesters are still interested).
-=======
->>>>>>> 9c464992
 				s, err := u.callStream(req.ctx, name, req)
 				// Release before sending on the channel to avoid blocking without actually using the gRPC resources.
 				u.streamThrottle.release()
@@ -597,20 +568,11 @@
 	case req.reader != nil:
 		reader = req.reader
 		defer func() {
-<<<<<<< HEAD
-			if errClose := req.reader.Close(); err != nil {
-				err = errors.Join(ErrIO, errClose, err)
-			}
-			// IO holds were acquired during digestion for large files and are expected to be released here.
-			u.ioThrottler.release()
-			u.ioLargeThrottler.release()
-=======
 			if errClose := req.reader.Close(); errClose != nil {
 				err = errors.Join(ErrIO, errClose, err)
 			}
 			// IO holds were acquired during digestion for large files and are expected to be released here.
 			u.releaseIOTokens()
->>>>>>> 9c464992
 		}()
 
 	// Small file, a proto message (node), or an empty file.
