--- conflicted
+++ resolved
@@ -71,17 +71,11 @@
 //   the batcher and the streamer terminate.
 //   user waits for the termination signal: return from batching uploader or response channel closed from streaming uploader.
 //       this ensures the whole pipeline is drained properly.
-//
+
 // A note about logging:
-<<<<<<< HEAD
 //  Level 1 is used for top-level functions, typically called once during the lifetime of the process or initiated by the user.
 //  Level 2 is used for internal functions that may be called per request.
 //  Level 3 is used for internal functions that may be called multiple times per request. Duration logs are also level 3 to avoid the overhead in level 4.
-=======
-//	Level 1 is used for top-level functions, typically called once during the lifetime of the process or initiated by the user.
-//	Level 2 is used for internal functions that may be called per request.
-//	Level 3 is used for internal functions that may be called multiple times per request. Duration logs are also level 3 to avoid the overhead in level 4.
->>>>>>> 72f5e0d9
 //  Level 4 is used for messages with large objects.
 //  Level 5 is used for messages that require custom processing (extra compute).
 //
@@ -92,11 +86,7 @@
 //   grep info.log -e 'tag=requester_id'
 //
 // To get a csv file of durations, enable verbosity level 3 and use the command:
-<<<<<<< HEAD
 //   grep info.log -e 'casng.*duration;' | cut -d ' ' -f 6-8 | sed -e 's/; start=/,/' -e 's/, end=/,/' -e 's/,$//' > /tmp/durations.csv
-=======
-//   grep info.log -e 'casng.*duration:' | cut -d ' ' -f 6-8 | sed -e 's/: start=/,/' -e 's/, end=/,/' -e 's/,$//' > /tmp/durations.csv
->>>>>>> 72f5e0d9
 
 import (
 	"context"
@@ -283,10 +273,7 @@
 }
 
 // TODO: support uploading repb.Tree.
-<<<<<<< HEAD
 // TODO: support node properties as in https://github.com/bazelbuild/remote-apis-sdks/pull/475
-=======
->>>>>>> 72f5e0d9
 func newUploader(
 	ctx context.Context, cas regrpc.ContentAddressableStorageClient, byteStream bsgrpc.ByteStreamClient, instanceName string,
 	queryCfg, uploadCfg, streamCfg GRPCConfig, ioCfg IOConfig,
