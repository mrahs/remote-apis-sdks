--- conflicted
+++ resolved
@@ -71,7 +71,7 @@
 //   the batcher and the streamer terminate.
 //   user waits for the termination signal: return from batching uploader or response channel closed from streaming uploader.
 //       this ensures the whole pipeline is drained properly.
-
+//
 // A note about logging:
 //  Level 1 is used for top-level functions, typically called once during the lifetime of the process or initiated by the user.
 //  Level 2 is used for internal functions that may be called per request.
@@ -323,7 +323,6 @@
 				return enc
 			},
 		},
-<<<<<<< HEAD
 		walkThrottler:    newThrottler(int64(ioCfg.ConcurrentWalksLimit)),
 		ioThrottler:      newThrottler(int64(ioCfg.OpenFilesLimit)),
 		ioLargeThrottler: newThrottler(int64(ioCfg.OpenLargeFilesLimit)),
@@ -338,11 +337,6 @@
 		batcherCh:        make(chan UploadRequest),
 		streamerCh:       make(chan UploadRequest),
 		uploadPubSub:     newPubSub(),
-=======
-
-		queryCh:     make(chan missingBlobRequest),
-		queryPubSub: newPubSub(),
->>>>>>> 65b724fc
 
 		queryRequestBaseSize:      proto.Size(&repb.FindMissingBlobsRequest{InstanceName: instanceName, BlobDigests: []*repb.Digest{}}),
 		uploadRequestBaseSize:     proto.Size(&repb.BatchUpdateBlobsRequest{InstanceName: instanceName, Requests: []*repb.BatchUpdateBlobsRequest_Request{}}),
