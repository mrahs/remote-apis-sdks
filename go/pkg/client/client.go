// Package client contains a high-level remote execution client library.
package client

import (
	"context"
	"crypto/tls"
	"crypto/x509"
	"fmt"
	"math"
	"net/http"
	"os"
	"os/user"
	"strings"
	"sync"
	"time"

	"github.com/bazelbuild/remote-apis-sdks/go/pkg/actas"
	"github.com/bazelbuild/remote-apis-sdks/go/pkg/balancer"
	"github.com/bazelbuild/remote-apis-sdks/go/pkg/casng"
	"github.com/bazelbuild/remote-apis-sdks/go/pkg/chunker"
	"github.com/bazelbuild/remote-apis-sdks/go/pkg/digest"
	"github.com/bazelbuild/remote-apis-sdks/go/pkg/retry"
	"github.com/bazelbuild/remote-apis-sdks/go/pkg/uploadinfo"
	"github.com/pkg/errors"
	"golang.org/x/oauth2"
	"golang.org/x/sync/semaphore"
	"google.golang.org/grpc"
	"google.golang.org/grpc/credentials"
	"google.golang.org/grpc/credentials/oauth"
	"google.golang.org/grpc/status"

	// Redundant imports are required for the google3 mirror. Aliases should not be changed.
	configpb "github.com/bazelbuild/remote-apis-sdks/go/pkg/balancer/proto"
	regrpc "github.com/bazelbuild/remote-apis/build/bazel/remote/execution/v2"
	repb "github.com/bazelbuild/remote-apis/build/bazel/remote/execution/v2"
	log "github.com/golang/glog"
	bsgrpc "google.golang.org/genproto/googleapis/bytestream"
	bspb "google.golang.org/genproto/googleapis/bytestream"
	opgrpc "google.golang.org/genproto/googleapis/longrunning"
	oppb "google.golang.org/genproto/googleapis/longrunning"
	emptypb "google.golang.org/protobuf/types/known/emptypb"
)

const (
	scopes = "https://www.googleapis.com/auth/cloud-platform"

	// HomeDirMacro is replaced by the current user's home dir in the CredFile dial parameter.
	HomeDirMacro = "${HOME}"
)

var (
	// ErrEmptySegement indicates an attempt to construct a resource name with an empty segment.
	ErrEmptySegment = errors.New("empty segment in resoure name")
)

// AuthType indicates the type of authentication being used.
type AuthType int

const (
	// UnknownAuth refers to unknown authentication type.
	UnknownAuth AuthType = iota

	// NoAuth refers to no authentication when connecting to the RBE service.
	NoAuth

	// ExternalTokenAuth is used to connect to the RBE service.
	ExternalTokenAuth

	// CredsFileAuth refers to a JSON credentials file used to connect to the RBE service.
	CredsFileAuth

	// ApplicationDefaultCredsAuth refers to Google Application default credentials that is
	// used to connect to the RBE service.
	ApplicationDefaultCredsAuth

	// GCECredsAuth refers to GCE machine credentials that is
	// used to connect to the RBE service.
	GCECredsAuth
)

// String returns a human readable form of authentication used to connect to RBE.
func (a AuthType) String() string {
	switch a {
	case NoAuth:
		return "no authentication"
	case ExternalTokenAuth:
		return "external authentication token (gcert?)"
	case CredsFileAuth:
		return "credentials file"
	case ApplicationDefaultCredsAuth:
		return "application default credentials"
	case GCECredsAuth:
		return "gce credentials"
	}
	return "unknown authentication type"
}

// InitError is used to wrap the error returned when initializing a new
// client to also indicate the type of authentication used.
type InitError struct {
	// Err refers to the underlying client initialization error.
	Err error

	// AuthUsed stores the type of authentication used to connect to RBE.
	AuthUsed AuthType
}

// Error returns a string error that includes information about the
// type of auth used to connect to RBE.
func (ce *InitError) Error() string {
	return fmt.Sprintf("%v, authentication type (identity) used=%q", ce.Err.Error(), ce.AuthUsed)
}

// Client is a client to several services, including remote execution and services used in
// conjunction with remote execution. A Client must be constructed by calling Dial() or NewClient()
// rather than attempting to assemble it directly.
//
// Unless specified otherwise, and provided the fields are not modified, a Client is safe for
// concurrent use.
type Client struct {
	// InstanceName is the instance name for the targeted remote execution instance; e.g. for Google
	// RBE: "projects/<foo>/instances/default_instance".
<<<<<<< HEAD
	InstanceName  string
	actionCache   regrpc.ActionCacheClient
	byteStream    bsgrpc.ByteStreamClient
	cas           regrpc.ContentAddressableStorageClient
	useCasNg      bool
	ngCasUploader *casng.BatchingUploader
	execution     regrpc.ExecutionClient
	operations    opgrpc.OperationsClient
=======
	// It should NOT be used to construct resource names, but rather only for reusing the instance name as is.
	// Use the ResourceName method to create correctly formatted resource names.
	InstanceName string
	actionCache  regrpc.ActionCacheClient
	byteStream   bsgrpc.ByteStreamClient
	cas          regrpc.ContentAddressableStorageClient
	execution    regrpc.ExecutionClient
	operations   opgrpc.OperationsClient
>>>>>>> 75765190
	// Retrier is the Retrier that is used for RPCs made by this client.
	//
	// These fields are logically "protected" and are intended for use by extensions of Client.
	Retrier       *Retrier
	Connection    *grpc.ClientConn
	CASConnection *grpc.ClientConn // Can be different from Connection a separate CAS endpoint is provided.
	// StartupCapabilities denotes whether to load ServerCapabilities on startup.
	StartupCapabilities StartupCapabilities
	// LegacyExecRootRelativeOutputs denotes whether outputs are relative to the exec root.
	LegacyExecRootRelativeOutputs LegacyExecRootRelativeOutputs
	// ChunkMaxSize is maximum chunk size to use for CAS uploads/downloads.
	ChunkMaxSize ChunkMaxSize
	// CompressedBytestreamThreshold is the threshold in bytes for which blobs are read and written
	// compressed. Use 0 for all writes being compressed, and a negative number for all operations being
	// uncompressed.
	CompressedBytestreamThreshold CompressedBytestreamThreshold
	// UploadCompressionPredicate is a function called to decide whether a blob should be compressed for upload.
	UploadCompressionPredicate UploadCompressionPredicate
	// MaxBatchDigests is maximum amount of digests to batch in upload and download operations.
	MaxBatchDigests MaxBatchDigests
	// MaxQueryBatchDigests is maximum amount of digests to batch in CAS query operations.
	MaxQueryBatchDigests MaxQueryBatchDigests
	// MaxBatchSize is maximum size in bytes of a batch request for batch operations.
	MaxBatchSize MaxBatchSize
	// DirMode is mode used to create directories.
	DirMode os.FileMode
	// ExecutableMode is mode used to create executable files.
	ExecutableMode os.FileMode
	// RegularMode is mode used to create non-executable files.
	RegularMode os.FileMode
	// UtilizeLocality is to specify whether client downloads files utilizing disk access locality.
	UtilizeLocality UtilizeLocality
	// UnifiedUploads specifies whether the client uploads files in the background.
	UnifiedUploads UnifiedUploads
	// UnifiedUploadBufferSize specifies when the unified upload daemon flushes the pending requests.
	UnifiedUploadBufferSize UnifiedUploadBufferSize
	// UnifiedUploadTickDuration specifies how often the unified upload daemon flushes the pending requests.
	UnifiedUploadTickDuration UnifiedUploadTickDuration
	// UnifiedDownloads specifies whether the client downloads files in the background.
	UnifiedDownloads UnifiedDownloads
	// UnifiedDownloadBufferSize specifies when the unified download daemon flushes the pending requests.
	UnifiedDownloadBufferSize UnifiedDownloadBufferSize
	// UnifiedDownloadTickDuration specifies how often the unified download daemon flushes the pending requests.
	UnifiedDownloadTickDuration UnifiedDownloadTickDuration
	// TreeSymlinkOpts controls how symlinks are handled when constructing a tree.
	TreeSymlinkOpts     *TreeSymlinkOpts
	serverCaps          *repb.ServerCapabilities
	useBatchOps         UseBatchOps
	casConcurrency      int64
	casUploaders        *semaphore.Weighted
	casUploadRequests   chan *uploadRequest
	casUploads          map[digest.Digest]*uploadState
	casDownloaders      *semaphore.Weighted
	casDownloadRequests chan *downloadRequest
	rpcTimeouts         RPCTimeouts
	creds               credentials.PerRPCCredentials
	uploadOnce          sync.Once
	downloadOnce        sync.Once
	batchCompression    bool
}

const (
	// DefaultMaxBatchSize is the maximum size of a batch to upload with BatchWriteBlobs. We set it to slightly
	// below 4 MB, because that is the limit of a message size in gRPC
	DefaultMaxBatchSize = 4*1024*1024 - 1024

	// DefaultMaxBatchDigests is a suggested approximate limit based on current RBE implementation.
	// Above that BatchUpdateBlobs calls start to exceed a typical minute timeout.
	DefaultMaxBatchDigests = 4000

	// DefaultMaxQueryBatchDigests is a suggested limit for the number of items for in batch for a missing blobs query.
	DefaultMaxQueryBatchDigests = 10_000

	// DefaultDirMode is mode used to create directories.
	DefaultDirMode = 0777

	// DefaultExecutableMode is mode used to create executable files.
	DefaultExecutableMode = 0777

	// DefaultRegularMode is mode used to create non-executable files.
	DefaultRegularMode = 0644
)

// Close closes the underlying gRPC connection(s).
func (c *Client) Close() error {
	// Close the channels & stop background operations.
	UnifiedUploads(false).Apply(c)
	UnifiedDownloads(false).Apply(c)
	err := c.Connection.Close()
	if err != nil {
		return err
	}
	if c.CASConnection != c.Connection {
		return c.CASConnection.Close()
	}
	return nil
}

// Opt is an option that can be passed to Dial in order to configure the behaviour of the client.
type Opt interface {
	Apply(*Client)
}

// ChunkMaxSize is maximum chunk size to use in Bytestream wrappers.
type ChunkMaxSize int

// Apply sets the client's maximal chunk size s.
func (s ChunkMaxSize) Apply(c *Client) {
	c.ChunkMaxSize = s
}

// CompressedBytestreamThreshold is the threshold for compressing blobs when writing/reading.
// See comment in related field on the Client struct.
type CompressedBytestreamThreshold int64

// Apply sets the client's maximal chunk size s.
func (s CompressedBytestreamThreshold) Apply(c *Client) {
	c.CompressedBytestreamThreshold = s
}

// An UploadCompressionPredicate determines whether to compress a blob on upload.
// Note that the CompressedBytestreamThreshold takes priority over this (i.e. if the blob to be uploaded
// is smaller than the threshold, this will not be called).
type UploadCompressionPredicate func(*uploadinfo.Entry) bool

// Apply sets the client's compression predicate.
func (cc UploadCompressionPredicate) Apply(c *Client) {
	c.UploadCompressionPredicate = cc
}

// UtilizeLocality is to specify whether client downloads files utilizing disk access locality.
type UtilizeLocality bool

// Apply sets the client's UtilizeLocality.
func (s UtilizeLocality) Apply(c *Client) {
	c.UtilizeLocality = s
}

// UnifiedUploads is to specify whether client uploads files in the background, unifying operations between different actions.
type UnifiedUploads bool

// Apply sets the client's UnifiedUploads.
func (s UnifiedUploads) Apply(c *Client) {
	c.UnifiedUploads = s
}

// UnifiedUploadBufferSize is to tune when the daemon for UnifiedUploads flushes the pending requests.
type UnifiedUploadBufferSize int

// DefaultUnifiedUploadBufferSize is the default UnifiedUploadBufferSize.
const DefaultUnifiedUploadBufferSize = 10000

// Apply sets the client's UnifiedDownloadBufferSize.
func (s UnifiedUploadBufferSize) Apply(c *Client) {
	c.UnifiedUploadBufferSize = s
}

// UnifiedUploadTickDuration is to tune how often the daemon for UnifiedUploads flushes the pending requests.
type UnifiedUploadTickDuration time.Duration

// DefaultUnifiedUploadTickDuration is the default UnifiedUploadTickDuration.
const DefaultUnifiedUploadTickDuration = UnifiedUploadTickDuration(50 * time.Millisecond)

// Apply sets the client's UnifiedUploadTickDuration.
func (s UnifiedUploadTickDuration) Apply(c *Client) {
	c.UnifiedUploadTickDuration = s
}

// UnifiedDownloads is to specify whether client uploads files in the background, unifying operations between different actions.
type UnifiedDownloads bool

// Apply sets the client's UnifiedDownloads.
// Note: it is unsafe to change this property when connections are ongoing.
func (s UnifiedDownloads) Apply(c *Client) {
	c.UnifiedDownloads = s
}

// UnifiedDownloadBufferSize is to tune when the daemon for UnifiedDownloads flushes the pending requests.
type UnifiedDownloadBufferSize int

// DefaultUnifiedDownloadBufferSize is the default UnifiedDownloadBufferSize.
const DefaultUnifiedDownloadBufferSize = 10000

// Apply sets the client's UnifiedDownloadBufferSize.
func (s UnifiedDownloadBufferSize) Apply(c *Client) {
	c.UnifiedDownloadBufferSize = s
}

// UnifiedDownloadTickDuration is to tune how often the daemon for UnifiedDownloads flushes the pending requests.
type UnifiedDownloadTickDuration time.Duration

// DefaultUnifiedDownloadTickDuration is the default UnifiedDownloadTickDuration.
const DefaultUnifiedDownloadTickDuration = UnifiedDownloadTickDuration(50 * time.Millisecond)

// Apply sets the client's UnifiedDownloadTickDuration.
func (s UnifiedDownloadTickDuration) Apply(c *Client) {
	c.UnifiedDownloadTickDuration = s
}

// Apply sets the client's TreeSymlinkOpts.
func (o *TreeSymlinkOpts) Apply(c *Client) {
	c.TreeSymlinkOpts = o
}

// MaxBatchDigests is maximum amount of digests to batch in upload and download operations.
type MaxBatchDigests int

// Apply sets the client's maximal batch digests to s.
func (s MaxBatchDigests) Apply(c *Client) {
	c.MaxBatchDigests = s
}

// MaxQueryBatchDigests is maximum amount of digests to batch in query operations.
type MaxQueryBatchDigests int

// Apply sets the client's maximal batch digests to s.
func (s MaxQueryBatchDigests) Apply(c *Client) {
	c.MaxQueryBatchDigests = s
}

// MaxBatchSize is maximum size in bytes of a batch request for batch operations.
type MaxBatchSize int64

// Apply sets the client's maximum batch size to s.
func (s MaxBatchSize) Apply(c *Client) {
	c.MaxBatchSize = s
}

// DirMode is mode used to create directories.
type DirMode os.FileMode

// Apply sets the client's DirMode to m.
func (m DirMode) Apply(c *Client) {
	c.DirMode = os.FileMode(m)
}

// ExecutableMode is mode used to create executable files.
type ExecutableMode os.FileMode

// Apply sets the client's ExecutableMode to m.
func (m ExecutableMode) Apply(c *Client) {
	c.ExecutableMode = os.FileMode(m)
}

// RegularMode is mode used to create non-executable files.
type RegularMode os.FileMode

// Apply sets the client's RegularMode to m.
func (m RegularMode) Apply(c *Client) {
	c.RegularMode = os.FileMode(m)
}

// UseBatchOps can be set to true to use batch CAS operations when uploading multiple blobs, or
// false to always use individual ByteStream requests.
type UseBatchOps bool

// Apply sets the UseBatchOps flag on a client.
func (u UseBatchOps) Apply(c *Client) {
	c.useBatchOps = u
}

// CASConcurrency is the number of simultaneous requests that will be issued for CAS upload and
// download operations.
type CASConcurrency int

// DefaultCASConcurrency is the default maximum number of concurrent upload and download operations.
const DefaultCASConcurrency = 500

// DefaultMaxConcurrentRequests specifies the default maximum number of concurrent requests on a single connection
// that the GRPC balancer can perform.
const DefaultMaxConcurrentRequests = 25

// DefaultMaxConcurrentStreams specifies the default threshold value at which the GRPC balancer should create
// new sub-connections.
const DefaultMaxConcurrentStreams = 25

// Apply sets the CASConcurrency flag on a client.
func (cy CASConcurrency) Apply(c *Client) {
	c.casConcurrency = int64(cy)
	c.casUploaders = semaphore.NewWeighted(c.casConcurrency)
	c.casDownloaders = semaphore.NewWeighted(c.casConcurrency)
}

// StartupCapabilities controls whether the client should attempt to fetch the remote
// server capabilities on New. If set to true, some configuration such as MaxBatchSize
// is set according to the remote server capabilities instead of using the provided values.
type StartupCapabilities bool

// Apply sets the StartupCapabilities flag on a client.
func (s StartupCapabilities) Apply(c *Client) {
	c.StartupCapabilities = s
}

// LegacyExecRootRelativeOutputs controls whether the client uses legacy behavior of
// treating output paths as relative to the exec root instead of the working directory.
type LegacyExecRootRelativeOutputs bool

// Apply sets the LegacyExecRootRelativeOutputs flag on a client.
func (l LegacyExecRootRelativeOutputs) Apply(c *Client) {
	c.LegacyExecRootRelativeOutputs = l
}

// PerRPCCreds sets per-call options that will be set on all RPCs to the underlying connection.
type PerRPCCreds struct {
	Creds credentials.PerRPCCredentials
}

// Apply saves the per-RPC creds in the Client.
func (p *PerRPCCreds) Apply(c *Client) {
	c.creds = p.Creds
}

type UseCASNG bool

func (o UseCASNG) Apply(c *Client) {
	c.useCasNg = bool(o)
}

func getImpersonatedRPCCreds(ctx context.Context, actAs string, cred credentials.PerRPCCredentials) credentials.PerRPCCredentials {
	// Wrap in a ReuseTokenSource to cache valid tokens in memory (i.e., non-nil, with a non-expired
	// access token).
	ts := oauth2.ReuseTokenSource(
		nil, actas.NewTokenSource(ctx, cred, http.DefaultClient, actAs, []string{scopes}))
	return oauth.TokenSource{
		TokenSource: ts,
	}
}

func getRPCCreds(ctx context.Context, credFile string, useApplicationDefault bool, useComputeEngine bool) (credentials.PerRPCCredentials, AuthType, error) {
	if useApplicationDefault {
		c, err := oauth.NewApplicationDefault(ctx, scopes)
		return c, ApplicationDefaultCredsAuth, err
	}
	if useComputeEngine {
		return oauth.NewComputeEngine(), GCECredsAuth, nil
	}
	rpcCreds, err := oauth.NewServiceAccountFromFile(credFile, scopes)
	if err != nil {
		return nil, CredsFileAuth, fmt.Errorf("couldn't create RPC creds from %s: %v", credFile, err)
	}
	return rpcCreds, CredsFileAuth, nil
}

// DialParams contains all the parameters that Dial needs.
type DialParams struct {
	// Service contains the address of remote execution service.
	Service string

	// CASService contains the address of the CAS service, if it is separate from
	// the remote execution service.
	CASService string

	// UseApplicationDefault indicates that the default credentials should be used.
	UseApplicationDefault bool

	// UseComputeEngine indicates that the default CE credentials should be used.
	UseComputeEngine bool

	// UseExternalAuthToken indicates whether an externally specified auth token should be used.
	// If set to true, ExternalPerRPCCreds should also be non-nil.
	UseExternalAuthToken bool

	// ExternalPerRPCCreds refers to the per RPC credentials that should be used for each RPC.
	ExternalPerRPCCreds *PerRPCCreds

	// CredFile is the JSON file that contains the credentials for RPCs.
	CredFile string

	// ActAsAccount is the service account to act as when making RPC calls.
	ActAsAccount string

	// NoSecurity is true if there is no security: no credentials are configured
	// (NoAuth is implied) and grpc.WithInsecure() is passed in. Should only be
	// used in test code.
	NoSecurity bool

	// NoAuth is true if TLS is enabled (NoSecurity is false) but the client does
	// not need to authenticate with the server.
	NoAuth bool

	// TransportCredsOnly is true if it's the caller's responsibility to set per-RPC credentials
	// on individual calls. This overrides ActAsAccount, UseApplicationDefault, and UseComputeEngine.
	// This is not the same as NoSecurity, as transport credentials will still be set.
	TransportCredsOnly bool

	// TLSCACertFile is the PEM file that contains TLS root certificates.
	TLSCACertFile string

	// TLSServerName overrides the server name sent in TLS, if set to a non-empty string.
	TLSServerName string

	// DialOpts defines the set of gRPC DialOptions to apply, in addition to any used internally.
	DialOpts []grpc.DialOption

	// MaxConcurrentRequests specifies the maximum number of concurrent RPCs on a single connection.
	MaxConcurrentRequests uint32

	// MaxConcurrentStreams specifies the maximum number of concurrent stream RPCs on a single connection.
	MaxConcurrentStreams uint32

	// TLSClientAuthCert specifies the public key in PEM format for using mTLS auth to connect to the RBE service.
	//
	// If this is specified, TLSClientAuthKey must also be specified.
	TLSClientAuthCert string

	// TLSClientAuthKey specifies the private key for using mTLS auth to connect to the RBE service.
	//
	// If this is specified, TLSClientAuthCert must also be specified.
	TLSClientAuthKey string
}

func createGRPCInterceptor(p DialParams) *balancer.GCPInterceptor {
	apiConfig := &configpb.ApiConfig{
		ChannelPool: &configpb.ChannelPoolConfig{
			MaxSize:                          p.MaxConcurrentRequests,
			MaxConcurrentStreamsLowWatermark: p.MaxConcurrentStreams,
		},
		Method: []*configpb.MethodConfig{
			{
				Name: []string{".*"},
				Affinity: &configpb.AffinityConfig{
					Command:     configpb.AffinityConfig_BIND,
					AffinityKey: "bind-affinity",
				},
			},
		},
	}
	return balancer.NewGCPInterceptor(apiConfig)
}

func createTLSConfig(params DialParams) (*tls.Config, error) {
	var certPool *x509.CertPool
	if params.TLSCACertFile != "" {
		certPool = x509.NewCertPool()
		ca, err := os.ReadFile(params.TLSCACertFile)
		if err != nil {
			return nil, fmt.Errorf("failed to read %s: %w", params.TLSCACertFile, err)
		}
		if ok := certPool.AppendCertsFromPEM(ca); !ok {
			return nil, fmt.Errorf("failed to load TLS CA certificates from %s", params.TLSCACertFile)
		}
	}

	var mTLSCredentials []tls.Certificate
	if params.TLSClientAuthCert != "" || params.TLSClientAuthKey != "" {
		if params.TLSClientAuthCert == "" || params.TLSClientAuthKey == "" {
			return nil, fmt.Errorf("TLSClientAuthCert and TLSClientAuthKey must both be empty or both be set, got TLSClientAuthCert='%v' and TLSClientAuthKey='%v'", params.TLSClientAuthCert, params.TLSClientAuthKey)
		}

		cert, err := tls.LoadX509KeyPair(params.TLSClientAuthCert, params.TLSClientAuthKey)
		if err != nil {
			return nil, fmt.Errorf("failed to read mTLS cert pair ('%v', '%v'): %v", params.TLSClientAuthCert, params.TLSClientAuthKey, err)
		}
		mTLSCredentials = append(mTLSCredentials, cert)
	}

	c := &tls.Config{
		ServerName:   params.TLSServerName,
		RootCAs:      certPool,
		Certificates: mTLSCredentials,
	}
	return c, nil
}

// Dial dials a given endpoint and returns the grpc connection that is established.
func Dial(ctx context.Context, endpoint string, params DialParams) (*grpc.ClientConn, AuthType, error) {
	var authUsed AuthType

	var opts []grpc.DialOption
	opts = append(opts, params.DialOpts...)

	if params.MaxConcurrentRequests == 0 {
		params.MaxConcurrentRequests = DefaultMaxConcurrentRequests
	}
	if params.MaxConcurrentStreams == 0 {
		params.MaxConcurrentStreams = DefaultMaxConcurrentStreams
	}
	if params.NoSecurity {
		authUsed = NoAuth
		opts = append(opts, grpc.WithInsecure())
	} else if params.NoAuth {
		authUsed = NoAuth
		// Set the ServerName and RootCAs fields, if needed.
		tlsConfig, err := createTLSConfig(params)
		if err != nil {
			return nil, authUsed, fmt.Errorf("could not create TLS config: %v", err)
		}
		opts = append(opts, grpc.WithTransportCredentials(credentials.NewTLS(tlsConfig)))
	} else if params.UseExternalAuthToken {
		authUsed = ExternalTokenAuth
		if params.ExternalPerRPCCreds == nil {
			return nil, authUsed, fmt.Errorf("ExternalPerRPCCreds unspecified when using external auth token mechanism")
		}
		opts = append(opts, grpc.WithPerRPCCredentials(params.ExternalPerRPCCreds.Creds))
		// Set the ServerName and RootCAs fields, if needed.
		tlsConfig, err := createTLSConfig(params)
		if err != nil {
			return nil, authUsed, fmt.Errorf("could not create TLS config: %v", err)
		}
		opts = append(opts, grpc.WithTransportCredentials(credentials.NewTLS(tlsConfig)))
	} else {
		credFile := params.CredFile
		if strings.Contains(credFile, HomeDirMacro) {
			authUsed = CredsFileAuth
			usr, err := user.Current()
			if err != nil {
				return nil, authUsed, fmt.Errorf("could not fetch home directory because of error determining current user: %v", err)
			}
			credFile = strings.Replace(credFile, HomeDirMacro, usr.HomeDir, -1 /* no limit */)
		}

		if !params.TransportCredsOnly {
			var (
				rpcCreds credentials.PerRPCCredentials
				err      error
			)
			rpcCreds, authUsed, err = getRPCCreds(ctx, credFile, params.UseApplicationDefault, params.UseComputeEngine)
			if err != nil {
				return nil, authUsed, fmt.Errorf("couldn't create RPC creds for %s: %v", scopes, err)
			}

			if params.ActAsAccount != "" {
				rpcCreds = getImpersonatedRPCCreds(ctx, params.ActAsAccount, rpcCreds)
			}

			opts = append(opts, grpc.WithPerRPCCredentials(rpcCreds))
		}
		tlsConfig, err := createTLSConfig(params)
		if err != nil {
			return nil, authUsed, fmt.Errorf("could not create TLS config: %v", err)
		}
		opts = append(opts, grpc.WithTransportCredentials(credentials.NewTLS(tlsConfig)))
	}
	grpcInt := createGRPCInterceptor(params)
	opts = append(opts, grpc.WithDisableServiceConfig())
	opts = append(opts, grpc.WithDefaultServiceConfig(fmt.Sprintf(`{"loadBalancingConfig": [{"%s":{}}]}`, balancer.Name)))
	opts = append(opts, grpc.WithUnaryInterceptor(grpcInt.GCPUnaryClientInterceptor))
	opts = append(opts, grpc.WithStreamInterceptor(grpcInt.GCPStreamClientInterceptor))

	conn, err := grpc.Dial(endpoint, opts...)
	if err != nil {
		return nil, authUsed, fmt.Errorf("couldn't dial gRPC %q: %v", endpoint, err)
	}
	return conn, authUsed, nil
}

// DialRaw dials a remote execution service and returns the grpc connection that is established.
// TODO(olaola): remove this overload when all clients use Dial.
func DialRaw(ctx context.Context, params DialParams) (*grpc.ClientConn, AuthType, error) {
	if params.Service == "" {
		return nil, UnknownAuth, fmt.Errorf("service needs to be specified")
	}
	log.Infof("Connecting to remote execution service %s", params.Service)
	return Dial(ctx, params.Service, params)
}

// NewClient connects to a remote execution service and returns a client suitable for higher-level
// functionality.
func NewClient(ctx context.Context, instanceName string, params DialParams, opts ...Opt) (*Client, error) {
	if instanceName == "" {
		log.Warning("Instance name was not specified.")
	}
	if params.Service == "" {
		return nil, &InitError{Err: fmt.Errorf("service needs to be specified")}
	}
	log.Infof("Connecting to remote execution instance %s", instanceName)
	log.Infof("Connecting to remote execution service %s", params.Service)
	conn, authUsed, err := Dial(ctx, params.Service, params)
	casConn := conn
	if params.CASService != "" && params.CASService != params.Service {
		log.Infof("Connecting to CAS service %s", params.Service)
		casConn, authUsed, err = Dial(ctx, params.CASService, params)
	}
	if err != nil {
		return nil, &InitError{Err: statusWrap(err), AuthUsed: authUsed}
	}
	client, err := NewClientFromConnection(ctx, instanceName, conn, casConn, opts...)
	if err != nil {
		return nil, &InitError{Err: err, AuthUsed: authUsed}
	}
	return client, nil
}

// NewClientFromConnection creates a client from gRPC connections to a remote execution service and a cas service.
func NewClientFromConnection(ctx context.Context, instanceName string, conn, casConn *grpc.ClientConn, opts ...Opt) (*Client, error) {
	if conn == nil {
		return nil, fmt.Errorf("connection to remote execution service may not be nil")
	}
	if casConn == nil {
		return nil, fmt.Errorf("connection to CAS service may not be nil")
	}
	client := &Client{
		InstanceName:                  instanceName,
		actionCache:                   regrpc.NewActionCacheClient(casConn),
		byteStream:                    bsgrpc.NewByteStreamClient(casConn),
		cas:                           regrpc.NewContentAddressableStorageClient(casConn),
		execution:                     regrpc.NewExecutionClient(conn),
		operations:                    opgrpc.NewOperationsClient(conn),
		rpcTimeouts:                   DefaultRPCTimeouts,
		Connection:                    conn,
		CASConnection:                 casConn,
		CompressedBytestreamThreshold: DefaultCompressedBytestreamThreshold,
		ChunkMaxSize:                  chunker.DefaultChunkSize,
		MaxBatchDigests:               DefaultMaxBatchDigests,
		MaxQueryBatchDigests:          DefaultMaxQueryBatchDigests,
		MaxBatchSize:                  DefaultMaxBatchSize,
		DirMode:                       DefaultDirMode,
		ExecutableMode:                DefaultExecutableMode,
		RegularMode:                   DefaultRegularMode,
		useBatchOps:                   true,
		StartupCapabilities:           true,
		LegacyExecRootRelativeOutputs: false,
		casConcurrency:                DefaultCASConcurrency,
		casUploaders:                  semaphore.NewWeighted(DefaultCASConcurrency),
		casDownloaders:                semaphore.NewWeighted(DefaultCASConcurrency),
		casUploads:                    make(map[digest.Digest]*uploadState),
		UnifiedUploadTickDuration:     DefaultUnifiedUploadTickDuration,
		UnifiedUploadBufferSize:       DefaultUnifiedUploadBufferSize,
		UnifiedDownloadTickDuration:   DefaultUnifiedDownloadTickDuration,
		UnifiedDownloadBufferSize:     DefaultUnifiedDownloadBufferSize,
		Retrier:                       RetryTransient(),
		useCasNg:                      false,
	}
	for _, o := range opts {
		o.Apply(client)
	}
	if client.StartupCapabilities {
		if err := client.CheckCapabilities(ctx); err != nil {
			return nil, statusWrap(err)
		}
	}
	if client.casConcurrency < 1 {
		return nil, fmt.Errorf("CASConcurrency should be at least 1")
	}
	if client.useCasNg {
		queryCfg := casng.GRPCConfig{
			ConcurrentCallsLimit: int(client.casConcurrency),
			BytesLimit:           int(client.MaxBatchSize),
			ItemsLimit:           int(client.MaxQueryBatchDigests),
			BundleTimeout:        10 * time.Millisecond, // Low value to fast track queries.
			// Timeout:              DefaultRPCTimeouts["FindMissingBlobs"],
			Timeout:        DefaultRPCTimeouts["default"],
			RetryPolicy:    client.Retrier.Backoff,
			RetryPredicate: client.Retrier.ShouldRetry,
		}
		batchCfg := casng.GRPCConfig{
			ConcurrentCallsLimit: int(client.casConcurrency),
			BytesLimit:           int(client.MaxBatchSize),
			ItemsLimit:           int(client.UnifiedUploadBufferSize),
			BundleTimeout:        time.Duration(client.UnifiedUploadTickDuration), // Low value to fast track queries.
			Timeout:              DefaultRPCTimeouts["BatchUpdateBlobs"],
			RetryPolicy:          client.Retrier.Backoff,
			RetryPredicate:       client.Retrier.ShouldRetry,
		}
		streamCfg := casng.GRPCConfig{
			ConcurrentCallsLimit: int(client.casConcurrency),
			BytesLimit:           1,                // Unused.
			ItemsLimit:           1,                // Unused.
			BundleTimeout:        time.Millisecond, // Unused.
			Timeout:              DefaultRPCTimeouts["default"],
			RetryPolicy:          client.Retrier.Backoff,
			RetryPredicate:       client.Retrier.ShouldRetry,
		}
		ioCfg := casng.IOConfig{
			ConcurrentWalksLimit:     int(client.casConcurrency),
			OpenFilesLimit:           casng.DefaultOpenFilesLimit,
			OpenLargeFilesLimit:      casng.DefaultOpenLargeFilesLimit,
			SmallFileSizeThreshold:   casng.DefaultSmallFileSizeThreshold,
			LargeFileSizeThreshold:   casng.DefaultLargeFileSizeThreshold,
			CompressionSizeThreshold: int64(client.CompressedBytestreamThreshold),
			BufferSize:               int(client.ChunkMaxSize),
		}
		if client.CompressedBytestreamThreshold < 0 {
			ioCfg.CompressionSizeThreshold = math.MaxInt64
		}
		var err error
		client.ngCasUploader, err = casng.NewBatchingUploader(ctx, client.cas, client.byteStream, instanceName, queryCfg, batchCfg, streamCfg, ioCfg)
		if err != nil {
			return nil, fmt.Errorf("error initializing CASNG: %w", err)
		}
	}
	client.RunBackgroundTasks(ctx)
	return client, nil
}

// RunBackgroundTasks starts background goroutines for the client.
func (c *Client) RunBackgroundTasks(ctx context.Context) {
	if c.UnifiedUploads {
		c.uploadOnce.Do(func() {
			c.casUploadRequests = make(chan *uploadRequest, c.UnifiedUploadBufferSize)
			go c.uploadProcessor(ctx)
		})
	}
	if c.UnifiedDownloads {
		c.downloadOnce.Do(func() {
			c.casDownloadRequests = make(chan *downloadRequest, c.UnifiedDownloadBufferSize)
			go c.downloadProcessor(ctx)
		})
	}
}

// RPCTimeouts is a Opt that sets the per-RPC deadline.
// The keys are RPC names. The "default" key, if present, is the default
// timeout. 0 values are valid and indicate no timeout.
type RPCTimeouts map[string]time.Duration

// Apply applies the timeouts to a Client. It overrides the provided values,
// but doesn't remove/alter any other present values.
func (d RPCTimeouts) Apply(c *Client) {
	c.rpcTimeouts = map[string]time.Duration(d)
}

// DefaultRPCTimeouts contains the default timeout of various RPC calls to RBE.
var DefaultRPCTimeouts = map[string]time.Duration{
	"default":          20 * time.Second,
	"GetCapabilities":  5 * time.Second,
	"BatchUpdateBlobs": time.Minute,
	"BatchReadBlobs":   time.Minute,
	"GetTree":          time.Minute,
	// Note: due to an implementation detail, WaitExecution will use the same
	// per-RPC timeout as Execute. It is extremely ill-advised to set the Execute
	// timeout at above 0; most users should use the Action Timeout instead.
	"Execute":       0,
	"WaitExecution": 0,
}

// ResourceName constructs a correctly formatted resource name as defined in the spec.
// No keyword validation is performed since the semantics of the path are defined by the server.
// See: https://github.com/bazelbuild/remote-apis/blob/cb8058798964f0adf6dbab2f4c2176ae2d653447/build/bazel/remote/execution/v2/remote_execution.proto#L223
func (c *Client) ResourceName(segments ...string) (string, error) {
	segs := make([]string, 0, len(segments)+1)
	if c.InstanceName != "" {
		segs = append(segs, c.InstanceName)
	}
	for _, s := range segments {
		if s == "" {
			return "", ErrEmptySegment
		}
		segs = append(segs, s)
	}
	return strings.Join(segs, "/"), nil
}

// RPCOpts returns the default RPC options that should be used for calls made with this client.
//
// This method is logically "protected" and is intended for use by extensions of Client.
func (c *Client) RPCOpts() []grpc.CallOption {
	// Set a high limit on receiving large messages from the server.
	opts := []grpc.CallOption{grpc.MaxCallRecvMsgSize(100 * 1024 * 1024)}
	if c.creds == nil {
		return opts
	}
	return append(opts, grpc.PerRPCCredentials(c.creds))
}

// CallWithTimeout executes the given function f with a context that times out after an RPC timeout.
//
// This method is logically "protected" and is intended for use by extensions of Client.
func (c *Client) CallWithTimeout(ctx context.Context, rpcName string, f func(ctx context.Context) error) error {
	timeout, ok := c.rpcTimeouts[rpcName]
	if !ok {
		if timeout, ok = c.rpcTimeouts["default"]; !ok {
			timeout = 0
		}
	}
	if timeout == 0 {
		return f(ctx)
	}
	childCtx, cancel := context.WithTimeout(ctx, timeout)
	defer cancel()
	e := f(childCtx)
	if childCtx.Err() != nil {
		return childCtx.Err()
	}
	return e
}

// Retrier applied to all client requests.
type Retrier struct {
	Backoff     retry.BackoffPolicy
	ShouldRetry retry.ShouldRetry
}

// Apply sets the client's retrier function to r.
func (r *Retrier) Apply(c *Client) {
	c.Retrier = r
}

// Do executes f() with retries.
// It can be called with a nil receiver; in that case no retries are done (just a passthrough call
// to f()).
func (r *Retrier) Do(ctx context.Context, f func() error) error {
	if r == nil {
		return f()
	}
	return retry.WithPolicy(ctx, r.ShouldRetry, r.Backoff, f)
}

// RetryTransient is a default retry policy for transient status codes.
func RetryTransient() *Retrier {
	return &Retrier{
		Backoff:     retry.ExponentialBackoff(225*time.Millisecond, 2*time.Second, retry.Attempts(6)),
		ShouldRetry: retry.TransientOnly,
	}
}

// GetActionResult wraps the underlying call with specific client options.
func (c *Client) GetActionResult(ctx context.Context, req *repb.GetActionResultRequest) (res *repb.ActionResult, err error) {
	opts := c.RPCOpts()
	err = c.Retrier.Do(ctx, func() (e error) {
		return c.CallWithTimeout(ctx, "GetActionResult", func(ctx context.Context) (e error) {
			res, e = c.actionCache.GetActionResult(ctx, req, opts...)
			return e
		})
	})
	if err != nil {
		return nil, statusWrap(err)
	}
	return res, nil
}

// UpdateActionResult wraps the underlying call with specific client options.
func (c *Client) UpdateActionResult(ctx context.Context, req *repb.UpdateActionResultRequest) (res *repb.ActionResult, err error) {
	opts := c.RPCOpts()
	err = c.Retrier.Do(ctx, func() (e error) {
		return c.CallWithTimeout(ctx, "UpdateActionResult", func(ctx context.Context) (e error) {
			res, e = c.actionCache.UpdateActionResult(ctx, req, opts...)
			return e
		})
	})
	if err != nil {
		return nil, statusWrap(err)
	}
	return res, nil
}

// Read wraps the underlying call with specific client options.
// The wrapper is here for completeness to provide access to the low-level
// RPCs. Prefer using higher-level functions such as ReadBlob(ToFile) instead,
// as they include retries/timeouts handling.
func (c *Client) Read(ctx context.Context, req *bspb.ReadRequest) (res bsgrpc.ByteStream_ReadClient, err error) {
	return c.byteStream.Read(ctx, req, c.RPCOpts()...)
}

// Write wraps the underlying call with specific client options.
// The wrapper is here for completeness to provide access to the low-level
// RPCs. Prefer using higher-level functions such as WriteBlob(s) instead,
// as they include retries/timeouts handling.
func (c *Client) Write(ctx context.Context) (res bsgrpc.ByteStream_WriteClient, err error) {
	return c.byteStream.Write(ctx, c.RPCOpts()...)
}

// QueryWriteStatus wraps the underlying call with specific client options.
func (c *Client) QueryWriteStatus(ctx context.Context, req *bspb.QueryWriteStatusRequest) (res *bspb.QueryWriteStatusResponse, err error) {
	opts := c.RPCOpts()
	err = c.Retrier.Do(ctx, func() (e error) {
		return c.CallWithTimeout(ctx, "QueryWriteStatus", func(ctx context.Context) (e error) {
			res, e = c.byteStream.QueryWriteStatus(ctx, req, opts...)
			return e
		})
	})
	if err != nil {
		return nil, statusWrap(err)
	}
	return res, nil
}

// FindMissingBlobs wraps the underlying call with specific client options.
func (c *Client) FindMissingBlobs(ctx context.Context, req *repb.FindMissingBlobsRequest) (res *repb.FindMissingBlobsResponse, err error) {
	opts := c.RPCOpts()
	err = c.Retrier.Do(ctx, func() (e error) {
		return c.CallWithTimeout(ctx, "FindMissingBlobs", func(ctx context.Context) (e error) {
			res, e = c.cas.FindMissingBlobs(ctx, req, opts...)
			return e
		})
	})
	if err != nil {
		return nil, statusWrap(err)
	}
	return res, nil
}

// BatchUpdateBlobs wraps the underlying call with specific client options.
// NOTE that its retry logic ignores the per-blob errors embedded in the response; you probably want
// to use BatchWriteBlobs() instead.
func (c *Client) BatchUpdateBlobs(ctx context.Context, req *repb.BatchUpdateBlobsRequest) (res *repb.BatchUpdateBlobsResponse, err error) {
	opts := c.RPCOpts()
	err = c.Retrier.Do(ctx, func() (e error) {
		return c.CallWithTimeout(ctx, "BatchUpdateBlobs", func(ctx context.Context) (e error) {
			res, e = c.cas.BatchUpdateBlobs(ctx, req, opts...)
			return e
		})
	})
	if err != nil {
		return nil, statusWrap(err)
	}
	return res, nil
}

// BatchReadBlobs wraps the underlying call with specific client options.
// NOTE that its retry logic ignores the per-blob errors embedded in the response.
// It is recommended to use BatchDownloadBlobs instead.
func (c *Client) BatchReadBlobs(ctx context.Context, req *repb.BatchReadBlobsRequest) (res *repb.BatchReadBlobsResponse, err error) {
	opts := c.RPCOpts()
	err = c.Retrier.Do(ctx, func() (e error) {
		return c.CallWithTimeout(ctx, "BatchReadBlobs", func(ctx context.Context) (e error) {
			res, e = c.cas.BatchReadBlobs(ctx, req, opts...)
			return e
		})
	})
	if err != nil {
		return nil, statusWrap(err)
	}
	return res, nil
}

// GetTree wraps the underlying call with specific client options.
// The wrapper is here for completeness to provide access to the low-level
// RPCs. Prefer using higher-level GetDirectoryTree instead,
// as it includes retries/timeouts handling.
func (c *Client) GetTree(ctx context.Context, req *repb.GetTreeRequest) (res regrpc.ContentAddressableStorage_GetTreeClient, err error) {
	return c.cas.GetTree(ctx, req, c.RPCOpts()...)
}

// Execute wraps the underlying call with specific client options.
// The wrapper is here for completeness to provide access to the low-level
// RPCs. Prefer using higher-level ExecuteAndWait instead,
// as it includes retries/timeouts handling.
func (c *Client) Execute(ctx context.Context, req *repb.ExecuteRequest) (res regrpc.Execution_ExecuteClient, err error) {
	return c.execution.Execute(ctx, req, c.RPCOpts()...)
}

// WaitExecution wraps the underlying call with specific client options.
// The wrapper is here for completeness to provide access to the low-level
// RPCs. Prefer using higher-level ExecuteAndWait instead,
// as it includes retries/timeouts handling.
func (c *Client) WaitExecution(ctx context.Context, req *repb.WaitExecutionRequest) (res regrpc.Execution_ExecuteClient, err error) {
	return c.execution.WaitExecution(ctx, req, c.RPCOpts()...)
}

// GetBackendCapabilities returns the capabilities for a specific server connection
// (either the main connection or the CAS connection).
func (c *Client) GetBackendCapabilities(ctx context.Context, conn *grpc.ClientConn, req *repb.GetCapabilitiesRequest) (res *repb.ServerCapabilities, err error) {
	opts := c.RPCOpts()
	err = c.Retrier.Do(ctx, func() (e error) {
		return c.CallWithTimeout(ctx, "GetCapabilities", func(ctx context.Context) (e error) {
			res, e = regrpc.NewCapabilitiesClient(conn).GetCapabilities(ctx, req, opts...)
			return e
		})
	})
	if err != nil {
		return nil, err
	}
	return res, nil
}

// GetOperation wraps the underlying call with specific client options.
func (c *Client) GetOperation(ctx context.Context, req *oppb.GetOperationRequest) (res *oppb.Operation, err error) {
	opts := c.RPCOpts()
	err = c.Retrier.Do(ctx, func() (e error) {
		return c.CallWithTimeout(ctx, "GetOperation", func(ctx context.Context) (e error) {
			res, e = c.operations.GetOperation(ctx, req, opts...)
			return e
		})
	})
	if err != nil {
		return nil, statusWrap(err)
	}
	return res, nil
}

// ListOperations wraps the underlying call with specific client options.
func (c *Client) ListOperations(ctx context.Context, req *oppb.ListOperationsRequest) (res *oppb.ListOperationsResponse, err error) {
	opts := c.RPCOpts()
	err = c.Retrier.Do(ctx, func() (e error) {
		return c.CallWithTimeout(ctx, "ListOperations", func(ctx context.Context) (e error) {
			res, e = c.operations.ListOperations(ctx, req, opts...)
			return e
		})
	})
	if err != nil {
		return nil, statusWrap(err)
	}
	return res, nil
}

// CancelOperation wraps the underlying call with specific client options.
func (c *Client) CancelOperation(ctx context.Context, req *oppb.CancelOperationRequest) (res *emptypb.Empty, err error) {
	opts := c.RPCOpts()
	err = c.Retrier.Do(ctx, func() (e error) {
		return c.CallWithTimeout(ctx, "CancelOperation", func(ctx context.Context) (e error) {
			res, e = c.operations.CancelOperation(ctx, req, opts...)
			return e
		})
	})
	if err != nil {
		return nil, statusWrap(err)
	}
	return res, nil
}

// DeleteOperation wraps the underlying call with specific client options.
func (c *Client) DeleteOperation(ctx context.Context, req *oppb.DeleteOperationRequest) (res *emptypb.Empty, err error) {
	opts := c.RPCOpts()
	err = c.Retrier.Do(ctx, func() (e error) {
		return c.CallWithTimeout(ctx, "DeleteOperation", func(ctx context.Context) (e error) {
			res, e = c.operations.DeleteOperation(ctx, req, opts...)
			return e
		})
	})
	if err != nil {
		return nil, statusWrap(err)
	}
	return res, nil
}

// gRPC errors are incompatible with simple wraps. See
// https://github.com/grpc/grpc-go/issues/3115
func statusWrap(err error) error {
	if st, ok := status.FromError(err); ok {
		return status.Errorf(st.Code(), errors.WithStack(err).Error())
	}
	return errors.WithStack(err)
}<|MERGE_RESOLUTION|>--- conflicted
+++ resolved
@@ -120,16 +120,6 @@
 type Client struct {
 	// InstanceName is the instance name for the targeted remote execution instance; e.g. for Google
 	// RBE: "projects/<foo>/instances/default_instance".
-<<<<<<< HEAD
-	InstanceName  string
-	actionCache   regrpc.ActionCacheClient
-	byteStream    bsgrpc.ByteStreamClient
-	cas           regrpc.ContentAddressableStorageClient
-	useCasNg      bool
-	ngCasUploader *casng.BatchingUploader
-	execution     regrpc.ExecutionClient
-	operations    opgrpc.OperationsClient
-=======
 	// It should NOT be used to construct resource names, but rather only for reusing the instance name as is.
 	// Use the ResourceName method to create correctly formatted resource names.
 	InstanceName string
@@ -138,7 +128,6 @@
 	cas          regrpc.ContentAddressableStorageClient
 	execution    regrpc.ExecutionClient
 	operations   opgrpc.OperationsClient
->>>>>>> 75765190
 	// Retrier is the Retrier that is used for RPCs made by this client.
 	//
 	// These fields are logically "protected" and are intended for use by extensions of Client.
