--- conflicted
+++ resolved
@@ -762,7 +762,6 @@
 	if client.casConcurrency < 1 {
 		return nil, fmt.Errorf("CASConcurrency should be at least 1")
 	}
-<<<<<<< HEAD
 	if client.casImpl == CASv2 {
 		queryCfg := cas.GRPCConfig{
 			ConcurrentCallsLimit: int(client.casConcurrency),
@@ -806,9 +805,6 @@
 			return nil, fmt.Errorf("error initializing CASv2: %w", err)
 		}
 	}
-=======
-	client.RunBackgroundTasks()
->>>>>>> 17ead998
 	return client, nil
 }
 
