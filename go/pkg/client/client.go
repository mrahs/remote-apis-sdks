--- conflicted
+++ resolved
@@ -760,7 +760,6 @@
 	if client.casConcurrency < 1 {
 		return nil, fmt.Errorf("CASConcurrency should be at least 1")
 	}
-<<<<<<< HEAD
 	if client.useCasNg {
 		queryCfg := casng.GRPCConfig{
 			ConcurrentCallsLimit: int(client.casConcurrency),
@@ -808,9 +807,6 @@
 			return nil, fmt.Errorf("error initializing CASNG: %w", err)
 		}
 	}
-=======
-	client.RunBackgroundTasks(ctx)
->>>>>>> 1fbb879f
 	return client, nil
 }
 
