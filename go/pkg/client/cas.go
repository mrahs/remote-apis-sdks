package client

import (
	"context"
	"io"
	"os"
	"path/filepath"
	"sort"

<<<<<<< HEAD
	cctx "github.com/bazelbuild/remote-apis-sdks/go/pkg/context"
=======
	"github.com/bazelbuild/remote-apis-sdks/go/pkg/contextmd"
>>>>>>> 022d76cc
	"github.com/bazelbuild/remote-apis-sdks/go/pkg/digest"
	"github.com/bazelbuild/remote-apis-sdks/go/pkg/uploadinfo"
	"google.golang.org/protobuf/encoding/protowire"

	log "github.com/golang/glog"
)

// DefaultCompressedBytestreamThreshold is the default threshold, in bytes, for
// transferring blobs compressed on ByteStream.Write RPCs.
const DefaultCompressedBytestreamThreshold = -1

const logInterval = 25

// MovedBytesMetadata represents the bytes moved in CAS related requests.
type MovedBytesMetadata struct {
	// Requested is the sum of the sizes in bytes for all the uncompressed
	// blobs needed by the execution. It includes bytes that might have
	// been deduped and thus not passed through the wire.
	Requested int64
	// LogicalMoved is the sum of the sizes in bytes of the uncompressed
	// versions of the blobs passed through the wire. It does not included
	// bytes for blobs that were de-duped.
	LogicalMoved int64
	// RealMoved is the sum of sizes in bytes for all blobs passed
	// through the wire in the format they were passed through (eg
	// compressed).
	RealMoved int64
	// Cached is amount of logical bytes that we did not have to move
	// through the wire because they were de-duped.
	Cached int64
}

func (mbm *MovedBytesMetadata) addFrom(other *MovedBytesMetadata) *MovedBytesMetadata {
	if other == nil {
		return mbm
	}
	mbm.Requested += other.Requested
	mbm.LogicalMoved += other.LogicalMoved
	mbm.RealMoved += other.RealMoved
	mbm.Cached += other.Cached
	return mbm
}

func (c *Client) shouldCompress(sizeBytes int64) bool {
	return int64(c.CompressedBytestreamThreshold) >= 0 && int64(c.CompressedBytestreamThreshold) <= sizeBytes
}

func (c *Client) shouldCompressEntry(ue *uploadinfo.Entry) bool {
	if !c.shouldCompress(ue.Digest.Size) {
		return false
	} else if c.UploadCompressionPredicate == nil {
		return true
	}
	return c.UploadCompressionPredicate(ue)
}

// makeBatches splits a list of digests into batches of size no more than the maximum.
//
// First, we sort all the blobs, then we make each batch by taking the largest available blob and
// then filling in with as many small blobs as we can fit. This is a naive approach to the knapsack
// problem, and may have suboptimal results in some cases, but it results in deterministic batches,
// runs in O(n log n) time, and avoids most of the pathological cases that result from scanning from
// one end of the list only.
//
// The input list is sorted in-place; additionally, any blob bigger than the maximum will be put in
// a batch of its own and the caller will need to ensure that it is uploaded with Write, not batch
// operations.
func (c *Client) makeBatches(ctx context.Context, dgs []digest.Digest, optimizeSize bool) [][]digest.Digest {
	var batches [][]digest.Digest
<<<<<<< HEAD
	cctx.Infof(ctx, log.Level(2), "Batching %d digests", len(dgs))
=======
	contextmd.Infof(ctx, log.Level(2), "Batching %d digests", len(dgs))
>>>>>>> 022d76cc
	if optimizeSize {
		sort.Slice(dgs, func(i, j int) bool {
			return dgs[i].Size < dgs[j].Size
		})
	}
	for len(dgs) > 0 {
		var batch []digest.Digest
		if optimizeSize {
			batch = []digest.Digest{dgs[len(dgs)-1]}
			dgs = dgs[:len(dgs)-1]
		} else {
			batch = []digest.Digest{dgs[0]}
			dgs = dgs[1:]
		}
		requestOverhead := marshalledFieldSize(int64(len(c.InstanceName)))
		sz := requestOverhead + marshalledRequestSize(batch[0])
		var nextSize int64
		if len(dgs) > 0 {
			nextSize = marshalledRequestSize(dgs[0])
		}
		for len(dgs) > 0 && len(batch) < int(c.MaxBatchDigests) && nextSize <= int64(c.MaxBatchSize)-sz { // nextSize+sz possibly overflows so subtract instead.
			sz += nextSize
			batch = append(batch, dgs[0])
			dgs = dgs[1:]
			if len(dgs) > 0 {
				nextSize = marshalledRequestSize(dgs[0])
			}
		}
<<<<<<< HEAD
		cctx.Infof(ctx, log.Level(3), "Created batch of %d blobs with total size %d", len(batch), sz)
		batches = append(batches, batch)
	}
	cctx.Infof(ctx, log.Level(2), "%d batches created", len(batches))
=======
		contextmd.Infof(ctx, log.Level(3), "Created batch of %d blobs with total size %d", len(batch), sz)
		batches = append(batches, batch)
	}
	contextmd.Infof(ctx, log.Level(2), "%d batches created", len(batches))
>>>>>>> 022d76cc
	return batches
}

func (c *Client) makeQueryBatches(ctx context.Context, digests []digest.Digest) [][]digest.Digest {
	var batches [][]digest.Digest
	for len(digests) > 0 {
		batchSize := int(c.MaxQueryBatchDigests)
		if len(digests) < int(c.MaxQueryBatchDigests) {
			batchSize = len(digests)
		}
		batch := make([]digest.Digest, 0, batchSize)
		for i := 0; i < batchSize; i++ {
			batch = append(batch, digests[i])
		}
		digests = digests[batchSize:]
<<<<<<< HEAD
		cctx.Infof(ctx, log.Level(3), "Created query batch of %d blobs", len(batch))
=======
		contextmd.Infof(ctx, log.Level(3), "Created query batch of %d blobs", len(batch))
>>>>>>> 022d76cc
		batches = append(batches, batch)
	}
	return batches
}

func marshalledFieldSize(size int64) int64 {
	return 1 + int64(protowire.SizeVarint(uint64(size))) + size
}

func marshalledRequestSize(d digest.Digest) int64 {
	// An additional BatchUpdateBlobsRequest_Request includes the Digest and data fields,
	// as well as the message itself. Every field has a 1-byte size tag, followed by
	// the varint field size for variable-sized fields (digest hash and data).
	// Note that the BatchReadBlobsResponse_Response field is similar, but includes
	// and additional Status proto which can theoretically be unlimited in size.
	// We do not account for it here, relying on the Client setting a large (100MB)
	// limit for incoming messages.
	digestSize := marshalledFieldSize(int64(len(d.Hash)))
	if d.Size > 0 {
		digestSize += 1 + int64(protowire.SizeVarint(uint64(d.Size)))
	}
	reqSize := marshalledFieldSize(digestSize)
	if d.Size > 0 {
		reqSize += marshalledFieldSize(int64(d.Size))
	}
	return marshalledFieldSize(reqSize)
}

func copyFile(srcOutDir, dstOutDir, from, to string, mode os.FileMode) error {
	src := filepath.Join(srcOutDir, from)
	s, err := os.Open(src)
	if err != nil {
		return err
	}
	defer s.Close()

	dst := filepath.Join(dstOutDir, to)
	t, err := os.OpenFile(dst, os.O_RDWR|os.O_CREATE|os.O_TRUNC, mode)
	if err != nil {
		return err
	}
	defer t.Close()
	_, err = io.Copy(t, s)
	return err
}<|MERGE_RESOLUTION|>--- conflicted
+++ resolved
@@ -7,11 +7,7 @@
 	"path/filepath"
 	"sort"
 
-<<<<<<< HEAD
-	cctx "github.com/bazelbuild/remote-apis-sdks/go/pkg/context"
-=======
 	"github.com/bazelbuild/remote-apis-sdks/go/pkg/contextmd"
->>>>>>> 022d76cc
 	"github.com/bazelbuild/remote-apis-sdks/go/pkg/digest"
 	"github.com/bazelbuild/remote-apis-sdks/go/pkg/uploadinfo"
 	"google.golang.org/protobuf/encoding/protowire"
@@ -81,11 +77,7 @@
 // operations.
 func (c *Client) makeBatches(ctx context.Context, dgs []digest.Digest, optimizeSize bool) [][]digest.Digest {
 	var batches [][]digest.Digest
-<<<<<<< HEAD
-	cctx.Infof(ctx, log.Level(2), "Batching %d digests", len(dgs))
-=======
 	contextmd.Infof(ctx, log.Level(2), "Batching %d digests", len(dgs))
->>>>>>> 022d76cc
 	if optimizeSize {
 		sort.Slice(dgs, func(i, j int) bool {
 			return dgs[i].Size < dgs[j].Size
@@ -114,17 +106,10 @@
 				nextSize = marshalledRequestSize(dgs[0])
 			}
 		}
-<<<<<<< HEAD
-		cctx.Infof(ctx, log.Level(3), "Created batch of %d blobs with total size %d", len(batch), sz)
-		batches = append(batches, batch)
-	}
-	cctx.Infof(ctx, log.Level(2), "%d batches created", len(batches))
-=======
 		contextmd.Infof(ctx, log.Level(3), "Created batch of %d blobs with total size %d", len(batch), sz)
 		batches = append(batches, batch)
 	}
 	contextmd.Infof(ctx, log.Level(2), "%d batches created", len(batches))
->>>>>>> 022d76cc
 	return batches
 }
 
@@ -140,11 +125,7 @@
 			batch = append(batch, digests[i])
 		}
 		digests = digests[batchSize:]
-<<<<<<< HEAD
-		cctx.Infof(ctx, log.Level(3), "Created query batch of %d blobs", len(batch))
-=======
 		contextmd.Infof(ctx, log.Level(3), "Created query batch of %d blobs", len(batch))
->>>>>>> 022d76cc
 		batches = append(batches, batch)
 	}
 	return batches
