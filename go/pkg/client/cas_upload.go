package client

import (
	"context"
	"fmt"
	"sync"
	"sync/atomic"
	"time"

	"github.com/bazelbuild/remote-apis-sdks/go/pkg/cas"
	"github.com/bazelbuild/remote-apis-sdks/go/pkg/chunker"
	cctx "github.com/bazelbuild/remote-apis-sdks/go/pkg/context"
	"github.com/bazelbuild/remote-apis-sdks/go/pkg/digest"
	"github.com/bazelbuild/remote-apis-sdks/go/pkg/io/impath"
	cctx "github.com/bazelbuild/remote-apis-sdks/go/pkg/context"
	"github.com/bazelbuild/remote-apis-sdks/go/pkg/uploadinfo"
	repb "github.com/bazelbuild/remote-apis/build/bazel/remote/execution/v2"
	log "github.com/golang/glog"
	"github.com/klauspost/compress/zstd"
	"github.com/pborman/uuid"
	"github.com/pkg/errors"
	"golang.org/x/sync/errgroup"
	"google.golang.org/grpc/codes"
	"google.golang.org/grpc/status"
	"google.golang.org/protobuf/proto"
)

// MissingBlobs queries the CAS to determine if it has the specified blobs.
// Returns a slice of missing blobs.
func (c *Client) MissingBlobs(ctx context.Context, digests []digest.Digest) ([]digest.Digest, error) {
	var missing []digest.Digest
	var resultMutex sync.Mutex
	batches := c.makeQueryBatches(ctx, digests)
	eg, eCtx := errgroup.WithContext(ctx)
	for i, batch := range batches {
		i, batch := i, batch // https://golang.org/doc/faq#closures_and_goroutines
		eg.Go(func() error {
			if err := c.casUploaders.Acquire(eCtx, 1); err != nil {
				return err
			}
			defer c.casUploaders.Release(1)
			if i%logInterval == 0 {
				cctx.Infof(ctx, log.Level(3), "%d missing batches left to query", len(batches)-i)
			}
			var batchPb []*repb.Digest
			for _, dg := range batch {
				batchPb = append(batchPb, dg.ToProto())
			}
			req := &repb.FindMissingBlobsRequest{
				InstanceName: c.InstanceName,
				BlobDigests:  batchPb,
			}
			resp, err := c.FindMissingBlobs(eCtx, req)
			if err != nil {
				return err
			}
			resultMutex.Lock()
			for _, d := range resp.MissingBlobDigests {
				missing = append(missing, digest.NewFromProtoUnvalidated(d))
			}
			resultMutex.Unlock()
			if eCtx.Err() != nil {
				return eCtx.Err()
			}
			return nil
		})
	}
	cctx.Infof(ctx, log.Level(3), "Waiting for remaining query jobs")
	err := eg.Wait()
	cctx.Infof(ctx, log.Level(3), "Done")
	return missing, err
}

// UploadIfMissing writes the missing blobs from those specified to the CAS.
//
// The blobs are first matched against existing ones and only the missing blobs are written.
// Returns a slice of missing digests that were written and the sum of total bytes moved, which
// may be different from logical bytes moved (i.e. sum of digest sizes) due to compression.
func (c *Client) UploadIfMissing(ctx context.Context, entries ...*uploadinfo.Entry) ([]digest.Digest, int64, error) {
	if c.casImpl == CASv2 {
		return c.uploadv2(ctx, entries)
	}
	if c.UnifiedUploads {
		return c.uploadUnified(ctx, entries...)
	}
	return c.uploadNonUnified(ctx, entries...)
}

// WriteBlobs is a proxy method for UploadIfMissing that facilitates specifying a map of
// digest-to-blob. It's intended for use with PackageTree.
// TODO(olaola): rethink the API of this layer:
// * Do we want to allow []byte uploads, or require the user to construct Chunkers?
// * How to consistently distinguish in the API between should we use GetMissing or not?
// * Should BatchWrite be a public method at all?
func (c *Client) WriteBlobs(ctx context.Context, blobs map[digest.Digest][]byte) error {
	var uEntries []*uploadinfo.Entry
	for _, blob := range blobs {
		uEntries = append(uEntries, uploadinfo.EntryFromBlob(blob))
	}
	_, _, err := c.UploadIfMissing(ctx, uEntries...)
	return err
}

// WriteBlob (over)writes a blob to the CAS regardless if it already exists.
func (c *Client) WriteBlob(ctx context.Context, blob []byte) (digest.Digest, error) {
	ue := uploadinfo.EntryFromBlob(blob)
	dg := ue.Digest
	if dg.IsEmpty() {
		cctx.Infof(ctx, log.Level(2), "Skipping upload of empty blob %s", dg)
		return dg, nil
	}
	ch, err := chunker.New(ue, c.shouldCompressEntry(ue), int(c.ChunkMaxSize))
	if err != nil {
		return dg, err
	}
	_, err = c.writeChunked(ctx, c.writeRscName(ue), ch, false, 0)
	return dg, err
}

// WriteProto is a proxy method for WriteBlob that allows specifying a proto to write.
func (c *Client) WriteProto(ctx context.Context, msg proto.Message) (digest.Digest, error) {
	bytes, err := proto.Marshal(msg)
	if err != nil {
		return digest.Empty, err
	}
	return c.WriteBlob(ctx, bytes)
}

// zstdEncoder is a shared instance that should only be used in stateless mode, i.e. only by calling EncodeAll()
var zstdEncoder, _ = zstd.NewWriter(nil)

// BatchWriteBlobs (over)writes specified blobs to the CAS, regardless if they already exist.
//
// The collective size must be below the maximum total size for a batch upload, which
// is about 4 MB (see MaxBatchSize).
// In case multiple errors occur during the blob upload, the last error is returned.
func (c *Client) BatchWriteBlobs(ctx context.Context, blobs map[digest.Digest][]byte) error {
	var reqs []*repb.BatchUpdateBlobsRequest_Request
	var sz int64
	for k, b := range blobs {
		r := &repb.BatchUpdateBlobsRequest_Request{
			Digest: k.ToProto(),
			Data:   b,
		}
		if c.batchCompression && c.shouldCompress(k.Size) {
			r.Data = zstdEncoder.EncodeAll(r.Data, nil)
			r.Compressor = repb.Compressor_ZSTD
			sz += int64(len(r.Data))
		} else {
			sz += int64(k.Size)
		}
		reqs = append(reqs, r)
	}
	if sz > int64(c.MaxBatchSize) {
		return fmt.Errorf("batch update of %d total bytes exceeds maximum of %d", sz, c.MaxBatchSize)
	}
	if len(blobs) > int(c.MaxBatchDigests) {
		return fmt.Errorf("batch update of %d total blobs exceeds maximum of %d", len(blobs), c.MaxBatchDigests)
	}
	opts := c.RPCOpts()
	closure := func() error {
		var resp *repb.BatchUpdateBlobsResponse
		err := c.CallWithTimeout(ctx, "BatchUpdateBlobs", func(ctx context.Context) (e error) {
			resp, e = c.cas.BatchUpdateBlobs(ctx, &repb.BatchUpdateBlobsRequest{
				InstanceName: c.InstanceName,
				Requests:     reqs,
			}, opts...)
			return e
		})
		if err != nil {
			return err
		}

		numErrs, errDg, errMsg := 0, new(repb.Digest), ""
		var failedReqs []*repb.BatchUpdateBlobsRequest_Request
		var retriableError error
		allRetriable := true
		for _, r := range resp.Responses {
			st := status.FromProto(r.Status)
			if st.Code() != codes.OK {
				e := StatusDetailedError(st)
				if c.Retrier.ShouldRetry(e) {
					failedReqs = append(failedReqs, &repb.BatchUpdateBlobsRequest_Request{
						Digest: r.Digest,
						Data:   blobs[digest.NewFromProtoUnvalidated(r.Digest)],
					})
					retriableError = e
				} else {
					allRetriable = false
				}
				numErrs++
				errDg = r.Digest
				errMsg = e.Error()
			}
		}
		reqs = failedReqs
		if numErrs > 0 {
			if allRetriable {
				return retriableError // Retriable errors only, retry the failed requests.
			}
			return fmt.Errorf("uploading blobs as part of a batch resulted in %d failures, including blob %s: %s", numErrs, errDg, errMsg)
		}
		return nil
	}
	return c.Retrier.Do(ctx, closure)
}

// ResourceNameWrite generates a valid write resource name.
func (c *Client) ResourceNameWrite(hash string, sizeBytes int64) string {
	return fmt.Sprintf("%s/uploads/%s/blobs/%s/%d", c.InstanceName, uuid.New(), hash, sizeBytes)
}

// ResourceNameCompressedWrite generates a valid write resource name.
// TODO(rubensf): Converge compressor to proto in https://github.com/bazelbuild/remote-apis/pull/168 once
// that gets merged in.
func (c *Client) ResourceNameCompressedWrite(hash string, sizeBytes int64) string {
	return fmt.Sprintf("%s/uploads/%s/compressed-blobs/zstd/%s/%d", c.InstanceName, uuid.New(), hash, sizeBytes)
}

func (c *Client) writeRscName(ue *uploadinfo.Entry) string {
	if c.shouldCompressEntry(ue) {
		return c.ResourceNameCompressedWrite(ue.Digest.Hash, ue.Digest.Size)
	}
	return c.ResourceNameWrite(ue.Digest.Hash, ue.Digest.Size)
}

type uploadRequest struct {
	ue     *uploadinfo.Entry
	meta   *cctx.Metadata
	wait   chan<- *uploadResponse
	cancel bool
}

type uploadResponse struct {
	digest     digest.Digest
	bytesMoved int64
	err        error
	missing    bool
}

type uploadState struct {
	ue  *uploadinfo.Entry
	err error

	// mu protects clients anc cancel. The fields need protection since they are updated by upload
	// whenever new clients join, and iterated on by updateAndNotify in the end of each upload.
	// It does NOT protect data or error, because they do not need protection -
	// they are only modified when a state object is created, and by updateAndNotify which is called
	// exactly once for a given state object (this is the whole point of the algorithm).
	mu      sync.Mutex
	clients []chan<- *uploadResponse
	cancel  func()
}

func (c *Client) uploadUnified(ctx context.Context, entries ...*uploadinfo.Entry) ([]digest.Digest, int64, error) {
<<<<<<< HEAD
	uploads := len(entries)
	cctx.Infof(ctx, log.Level(2), "Request to upload %d blobs", uploads)
=======
	cctx.Infof(ctx, log.Level(2), "Request to upload %d blobs", len(entries))
>>>>>>> f7b40f81

	if len(entries) == 0 {
		return nil, 0, nil
	}
	meta, err := cctx.ExtractMetadata(ctx)
	if err != nil {
		return nil, 0, err
	}
	wait := make(chan *uploadResponse, len(entries))
	var dgs []digest.Digest
	dedupDgs := make(map[digest.Digest]bool, len(entries))
	for _, ue := range entries {
		if _, ok := dedupDgs[ue.Digest]; !ok {
			dgs = append(dgs, ue.Digest)
			dedupDgs[ue.Digest] = true
		}
	}
	missing, err := c.MissingBlobs(ctx, dgs)
	if err != nil {
		return nil, 0, err
	}
	missingDgs := make(map[digest.Digest]bool, len(missing))
	for _, dg := range missing {
		missingDgs[dg] = true
	}
	var reqs []*uploadRequest
	for _, ue := range entries {
		if _, ok := missingDgs[ue.Digest]; !ok {
			continue
		}
		if ue.Digest.IsEmpty() {
<<<<<<< HEAD
			uploads--
=======
>>>>>>> f7b40f81
			cctx.Infof(ctx, log.Level(2), "Skipping upload of empty entry %s", ue.Digest)
			continue
		}
		req := &uploadRequest{
			ue:   ue,
			meta: meta,
			wait: wait,
		}
		reqs = append(reqs, req)
		select {
		case <-ctx.Done():
			cctx.Infof(ctx, log.Level(2), "Upload canceled")
			c.cancelPendingRequests(reqs)
			return nil, 0, fmt.Errorf("context cancelled: %w", ctx.Err())
		case c.casUploadRequests <- req:
			continue
		}
	}
	totalBytesMoved := int64(0)
	finalMissing := make([]digest.Digest, 0, len(reqs))
	for i := 0; i < len(reqs); i++ {
		select {
		case <-ctx.Done():
			c.cancelPendingRequests(reqs)
			return nil, 0, fmt.Errorf("context cancelled: %w", ctx.Err())
		case resp := <-wait:
			if resp.err != nil {
				return nil, 0, resp.err
			}
			if resp.missing {
				finalMissing = append(finalMissing, resp.digest)
			}
			totalBytesMoved += resp.bytesMoved
		}
	}
	return finalMissing, totalBytesMoved, nil
}

func (c *Client) uploadProcessor() {
	var buffer []*uploadRequest
	ticker := time.NewTicker(time.Duration(c.UnifiedUploadTickDuration))
	for {
		select {
		case req, ok := <-c.casUploadRequests:
			if !ok {
				// Client is exiting. Notify remaining uploads to prevent deadlocks.
				ticker.Stop()
				if buffer != nil {
					for _, r := range buffer {
						r.wait <- &uploadResponse{err: context.Canceled}
					}
				}
				return
			}
			if !req.cancel {
				buffer = append(buffer, req)
				if len(buffer) >= int(c.UnifiedUploadBufferSize) {
					c.upload(buffer)
					buffer = nil
				}
				continue
			}
			// Cancellation request.
			var newBuffer []*uploadRequest
			for _, r := range buffer {
				if r.ue != req.ue || r.wait != req.wait {
					newBuffer = append(newBuffer, r)
				}
			}
			buffer = newBuffer
			st, ok := c.casUploads[req.ue.Digest]
			if ok {
				st.mu.Lock()
				var remainingClients []chan<- *uploadResponse
				for _, w := range st.clients {
					if w != req.wait {
						remainingClients = append(remainingClients, w)
					}
				}
				st.clients = remainingClients
				if len(st.clients) == 0 {
					log.V(3).Infof("Cancelling Write %v", req.ue.Digest)
					if st.cancel != nil {
						st.cancel()
					}
					delete(c.casUploads, req.ue.Digest)
				}
				st.mu.Unlock()
			}
		case <-ticker.C:
			if buffer != nil {
				c.upload(buffer)
				buffer = nil
			}
		}
	}
}

func (c *Client) upload(reqs []*uploadRequest) {
	// Collect new uploads.
	newStates := make(map[digest.Digest]*uploadState)
	var newUploads []digest.Digest
	var metas []*cctx.Metadata
	log.V(2).Infof("Upload is processing %d requests", len(reqs))
	for _, req := range reqs {
		dg := req.ue.Digest
		st, ok := c.casUploads[dg]
		if ok {
			st.mu.Lock()
			if len(st.clients) > 0 {
				st.clients = append(st.clients, req.wait)
			} else {
				req.wait <- &uploadResponse{err: st.err, missing: false} // Digest is only needed when missing=true
			}
			st.mu.Unlock()
		} else {
			st = &uploadState{
				clients: []chan<- *uploadResponse{req.wait},
				ue:      req.ue,
			}
			c.casUploads[dg] = st
			newUploads = append(newUploads, dg)
			metas = append(metas, req.meta)
			newStates[dg] = st
		}
	}

	unifiedMeta := cctx.MergeMetadata(metas...)
	var err error
	ctx := context.Background()
	if unifiedMeta.ActionID != "" {
		ctx, err = cctx.WithMetadata(context.Background(), unifiedMeta)
	}
	if err != nil {
		for _, st := range newStates {
			updateAndNotify(st, 0, err, false)
		}
		return
	}

	cctx.Infof(ctx, log.Level(2), "%d new items to store", len(newUploads))
	var batches [][]digest.Digest
	if c.useBatchOps {
		batches = c.makeBatches(ctx, newUploads, true)
	} else {
		cctx.Infof(ctx, log.Level(2), "Uploading them individually")
		for i := range newUploads {
			cctx.Infof(ctx, log.Level(3), "Creating single batch of blob %s", newUploads[i])
			batches = append(batches, newUploads[i:i+1])
		}
	}

	for i, batch := range batches {
		i, batch := i, batch // https://golang.org/doc/faq#closures_and_goroutines
		go func() {
			if c.casUploaders.Acquire(ctx, 1) == nil {
				defer c.casUploaders.Release(1)
			}
			if i%logInterval == 0 {
				cctx.Infof(ctx, log.Level(2), "%d batches left to store", len(batches)-i)
			}
			if len(batch) > 1 {
				cctx.Infof(ctx, log.Level(3), "Uploading batch of %d blobs", len(batch))
				bchMap := make(map[digest.Digest][]byte)
				totalBytesMap := make(map[digest.Digest]int64)
				for _, dg := range batch {
					st := newStates[dg]
					ch, err := chunker.New(st.ue, false, int(c.ChunkMaxSize))
					if err != nil {
						updateAndNotify(st, 0, err, true)
						continue
					}
					data, err := ch.FullData()
					if err != nil {
						updateAndNotify(st, 0, err, true)
						continue
					}
					bchMap[dg] = data
					totalBytesMap[dg] = int64(len(data))
				}
				err := c.BatchWriteBlobs(ctx, bchMap)
				for dg := range bchMap {
					updateAndNotify(newStates[dg], totalBytesMap[dg], err, true)
				}
			} else {
				cctx.Infof(ctx, log.Level(3), "Uploading single blob with digest %s", batch[0])
				st := newStates[batch[0]]
				st.mu.Lock()
				if len(st.clients) == 0 { // Already cancelled.
					log.V(3).Infof("Blob upload for digest %s was canceled", batch[0])
					st.mu.Unlock()
					return
				}
				cCtx, cancel := context.WithCancel(ctx)
				st.cancel = cancel
				st.mu.Unlock()
				log.V(3).Infof("Uploading single blob with digest %s", batch[0])
				ch, err := chunker.New(st.ue, c.shouldCompressEntry(st.ue), int(c.ChunkMaxSize))
				if err != nil {
					updateAndNotify(st, 0, err, true)
				}
				totalBytes, err := c.writeChunked(cCtx, c.writeRscName(st.ue), ch, false, 0)
				updateAndNotify(st, totalBytes, err, true)
			}
		}()
	}
}

// This function is only used when UnifiedUploads is false. It will be removed
// once UnifiedUploads=true is stable.
func (c *Client) uploadNonUnified(ctx context.Context, data ...*uploadinfo.Entry) ([]digest.Digest, int64, error) {
	var dgs []digest.Digest
	ueList := make(map[digest.Digest]*uploadinfo.Entry)
	for _, ue := range data {
		dg := ue.Digest
		if dg.IsEmpty() {
			cctx.Infof(ctx, log.Level(2), "Skipping upload of empty blob %s", dg)
			continue
		}
		if _, ok := ueList[dg]; !ok {
			dgs = append(dgs, dg)
			ueList[dg] = ue
		}
	}

	missing, err := c.MissingBlobs(ctx, dgs)
	if err != nil {
		return nil, 0, err
	}
	cctx.Infof(ctx, log.Level(2), "%d items to store", len(missing))
	var batches [][]digest.Digest
	if c.useBatchOps {
		batches = c.makeBatches(ctx, missing, true)
	} else {
		cctx.Infof(ctx, log.Level(2), "Uploading them individually")
		for i := range missing {
			cctx.Infof(ctx, log.Level(3), "Creating single batch of blob %s", missing[i])
			batches = append(batches, missing[i:i+1])
		}
	}

	totalBytesTransferred := int64(0)

	eg, eCtx := errgroup.WithContext(ctx)
	for i, batch := range batches {
		i, batch := i, batch // https://golang.org/doc/faq#closures_and_goroutines
		eg.Go(func() error {
			if err := c.casUploaders.Acquire(eCtx, 1); err != nil {
				return err
			}
			defer c.casUploaders.Release(1)
			if i%logInterval == 0 {
				cctx.Infof(ctx, log.Level(2), "%d batches left to store", len(batches)-i)
			}
			if len(batch) > 1 {
				cctx.Infof(ctx, log.Level(3), "Uploading batch of %d blobs", len(batch))
				bchMap := make(map[digest.Digest][]byte)
				for _, dg := range batch {
					ue := ueList[dg]
					ch, err := chunker.New(ue, false, int(c.ChunkMaxSize))
					if err != nil {
						return err
					}

					data, err := ch.FullData()
					if err != nil {
						return err
					}

					if dg.Size != int64(len(data)) {
						return errors.Errorf("blob size changed while uploading, given:%d now:%d for %s", dg.Size, int64(len(data)), ue.Path)
					}

					bchMap[dg] = data
					atomic.AddInt64(&totalBytesTransferred, int64(len(data)))
				}
				if err := c.BatchWriteBlobs(eCtx, bchMap); err != nil {
					return err
				}
			} else {
				cctx.Infof(ctx, log.Level(3), "Uploading single blob with digest %s", batch[0])
				ue := ueList[batch[0]]
				ch, err := chunker.New(ue, c.shouldCompressEntry(ue), int(c.ChunkMaxSize))
				if err != nil {
					return err
				}
				written, err := c.writeChunked(eCtx, c.writeRscName(ue), ch, false, 0)
				if err != nil {
					return fmt.Errorf("failed to upload %s: %w", ue.Path, err)
				}
				atomic.AddInt64(&totalBytesTransferred, written)
			}
			if eCtx.Err() != nil {
				return eCtx.Err()
			}
			return nil
		})
	}

	cctx.Infof(ctx, log.Level(2), "Waiting for remaining jobs")
	err = eg.Wait()
	cctx.Infof(ctx, log.Level(2), "Done")
	if err != nil {
		cctx.Infof(ctx, log.Level(2), "Upload error: %v", err)
	}

	return missing, totalBytesTransferred, err
}

func (c *Client) cancelPendingRequests(reqs []*uploadRequest) {
	for _, req := range reqs {
		c.casUploadRequests <- &uploadRequest{
			cancel: true,
			ue:     req.ue,
			wait:   req.wait,
		}
	}
}

func updateAndNotify(st *uploadState, bytesMoved int64, err error, missing bool) {
	st.mu.Lock()
	defer st.mu.Unlock()
	st.err = err
	for _, cl := range st.clients {
		cl <- &uploadResponse{
			digest:     st.ue.Digest,
			bytesMoved: bytesMoved,
			missing:    missing,
			err:        err,
		}

		// We only report this data to the first client to prevent double accounting.
		bytesMoved = 0
		missing = false
	}
	st.clients = nil
	st.ue = nil
}

func (c *Client) uploadv2(ctx context.Context, entries []*uploadinfo.Entry) ([]digest.Digest, int64, error) {
	reqs := make([]cas.UploadRequest, len(entries))
	for i, entry := range entries {
		r := cas.UploadRequest{}
		if entry.Path == "" {
			r.Bytes = entry.Contents
		} else if abs, err := impath.Abs(entry.Path); err != nil {
			return nil, 0, err
		} else {
			r.Path = abs
		}
		reqs[i] = r
	}
	uploaded, stats, err := c.casUploaderv2.Upload(ctx, reqs...)
	return uploaded, stats.TotalBytesMoved, err
}<|MERGE_RESOLUTION|>--- conflicted
+++ resolved
@@ -253,12 +253,7 @@
 }
 
 func (c *Client) uploadUnified(ctx context.Context, entries ...*uploadinfo.Entry) ([]digest.Digest, int64, error) {
-<<<<<<< HEAD
-	uploads := len(entries)
-	cctx.Infof(ctx, log.Level(2), "Request to upload %d blobs", uploads)
-=======
 	cctx.Infof(ctx, log.Level(2), "Request to upload %d blobs", len(entries))
->>>>>>> f7b40f81
 
 	if len(entries) == 0 {
 		return nil, 0, nil
@@ -290,10 +285,6 @@
 			continue
 		}
 		if ue.Digest.IsEmpty() {
-<<<<<<< HEAD
-			uploads--
-=======
->>>>>>> f7b40f81
 			cctx.Infof(ctx, log.Level(2), "Skipping upload of empty entry %s", ue.Digest)
 			continue
 		}
