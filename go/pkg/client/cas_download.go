package client

import (
	"bytes"
	"context"
	"fmt"
	"io"
	"os"
	"path/filepath"
	"sort"
	"sync"
	"time"

<<<<<<< HEAD
	cctx "github.com/bazelbuild/remote-apis-sdks/go/pkg/context"
=======
	"github.com/bazelbuild/remote-apis-sdks/go/pkg/contextmd"
>>>>>>> 022d76cc
	"github.com/bazelbuild/remote-apis-sdks/go/pkg/digest"
	"github.com/bazelbuild/remote-apis-sdks/go/pkg/filemetadata"
	repb "github.com/bazelbuild/remote-apis/build/bazel/remote/execution/v2"
	log "github.com/golang/glog"
	"github.com/klauspost/compress/zstd"
	syncpool "github.com/mostynb/zstdpool-syncpool"
	"golang.org/x/sync/errgroup"
	"google.golang.org/grpc/codes"
	"google.golang.org/grpc/status"
	"google.golang.org/protobuf/proto"
)

// DownloadFiles downloads the output files under |outDir|.
// It returns the number of logical and real bytes downloaded, which may be different from sum
// of sizes of the files due to dedupping and compression.
func (c *Client) DownloadFiles(ctx context.Context, outDir string, outputs map[digest.Digest]*TreeOutput) (*MovedBytesMetadata, error) {
	stats := &MovedBytesMetadata{}

	if !c.UnifiedDownloads {
		return c.downloadNonUnified(ctx, outDir, outputs)
	}
	count := len(outputs)
	if count == 0 {
		return stats, nil
	}
<<<<<<< HEAD
	meta, err := cctx.ExtractMetadata(ctx)
=======
	meta, err := contextmd.ExtractMetadata(ctx)
>>>>>>> 022d76cc
	if err != nil {
		return stats, err
	}
	wait := make(chan *downloadResponse, count)
	for dg, out := range outputs {
		r := &downloadRequest{
			digest:  dg,
			context: ctx,
			outDir:  outDir,
			output:  out,
			meta:    meta,
			wait:    wait,
		}
		select {
		case <-ctx.Done():
<<<<<<< HEAD
			cctx.Infof(ctx, log.Level(2), "Download canceled")
=======
			contextmd.Infof(ctx, log.Level(2), "Download canceled")
>>>>>>> 022d76cc
			return stats, ctx.Err()
		case c.casDownloadRequests <- r:
			continue
		}
	}

	// Wait for all downloads to finish.
	for count > 0 {
		select {
		case <-ctx.Done():
<<<<<<< HEAD
			cctx.Infof(ctx, log.Level(2), "Download canceled")
=======
			contextmd.Infof(ctx, log.Level(2), "Download canceled")
>>>>>>> 022d76cc
			return stats, ctx.Err()
		case resp := <-wait:
			if resp.err != nil {
				return stats, resp.err
			}
			stats.addFrom(resp.stats)
			count--
		}
	}
	return stats, nil
}

// DownloadOutputs downloads the specified outputs. It returns the amount of downloaded bytes.
// It returns the number of logical and real bytes downloaded, which may be different from sum
// of sizes of the files due to dedupping and compression.
func (c *Client) DownloadOutputs(ctx context.Context, outs map[string]*TreeOutput, outDir string, cache filemetadata.Cache) (*MovedBytesMetadata, error) {
	var symlinks, copies []*TreeOutput
	downloads := make(map[digest.Digest]*TreeOutput)
	fullStats := &MovedBytesMetadata{}
	for _, out := range outs {
		path := filepath.Join(outDir, out.Path)
		if out.IsEmptyDirectory {
			if err := os.MkdirAll(path, c.DirMode); err != nil {
				return fullStats, err
			}
			continue
		}
		if err := os.MkdirAll(filepath.Dir(path), c.DirMode); err != nil {
			return fullStats, err
		}
		// We create the symbolic links after all regular downloads are finished, because dangling
		// links will not work.
		if out.SymlinkTarget != "" {
			symlinks = append(symlinks, out)
			continue
		}
		if _, ok := downloads[out.Digest]; ok {
			copies = append(copies, out)
			// All copies are effectivelly cached
			fullStats.Requested += out.Digest.Size
			fullStats.Cached += out.Digest.Size
		} else {
			downloads[out.Digest] = out
		}
	}
	stats, err := c.DownloadFiles(ctx, outDir, downloads)
	fullStats.addFrom(stats)
	if err != nil {
		return fullStats, err
	}

	for _, output := range downloads {
		path := output.Path
		md := &filemetadata.Metadata{
			Digest:       output.Digest,
			IsExecutable: output.IsExecutable,
		}
		absPath := path
		if !filepath.IsAbs(absPath) {
			absPath = filepath.Join(outDir, absPath)
		}
		if err := cache.Update(absPath, md); err != nil {
			return fullStats, err
		}
	}
	for _, out := range copies {
		perm := c.RegularMode
		if out.IsExecutable {
			perm = c.ExecutableMode
		}
		src := downloads[out.Digest]
		if src.IsEmptyDirectory {
			return fullStats, fmt.Errorf("unexpected empty directory: %s", src.Path)
		}
		if err := copyFile(outDir, outDir, src.Path, out.Path, perm); err != nil {
			return fullStats, err
		}
	}
	for _, out := range symlinks {
		if err := os.Symlink(out.SymlinkTarget, filepath.Join(outDir, out.Path)); err != nil {
			return fullStats, err
		}
	}
	return fullStats, nil
}

// DownloadDirectory downloads the entire directory of given digest.
// It returns the number of logical and real bytes downloaded, which may be different from sum
// of sizes of the files due to dedupping and compression.
func (c *Client) DownloadDirectory(ctx context.Context, d digest.Digest, outDir string, cache filemetadata.Cache) (map[string]*TreeOutput, *MovedBytesMetadata, error) {
	dir := &repb.Directory{}
	stats := &MovedBytesMetadata{}

	protoStats, err := c.ReadProto(ctx, d, dir)
	stats.addFrom(protoStats)
	if err != nil {
		return nil, stats, fmt.Errorf("digest %v cannot be mapped to a directory proto: %v", d, err)
	}

	dirs, err := c.GetDirectoryTree(ctx, d.ToProto())
	if err != nil {
		return nil, stats, err
	}

	outputs, err := c.FlattenTree(&repb.Tree{
		Root:     dir,
		Children: dirs,
	}, "")
	if err != nil {
		return nil, stats, err
	}

	outStats, err := c.DownloadOutputs(ctx, outputs, outDir, cache)
	stats.addFrom(outStats)
	return outputs, stats, err
}

// zstdDecoder is a shared instance that should only be used in stateless mode, i.e. only by calling DecodeAll()
var zstdDecoder, _ = zstd.NewReader(nil)

// BatchDownloadBlobs downloads a number of blobs from the CAS to memory. They must collectively be below the
// maximum total size for a batch read, which is about 4 MB (see MaxBatchSize). Digests must be
// computed in advance by the caller. In case multiple errors occur during the blob read, the
// last error will be returned.
func (c *Client) BatchDownloadBlobs(ctx context.Context, dgs []digest.Digest) (map[digest.Digest][]byte, error) {
	if len(dgs) > int(c.MaxBatchDigests) {
		return nil, fmt.Errorf("batch read of %d total blobs exceeds maximum of %d", len(dgs), c.MaxBatchDigests)
	}
	req := &repb.BatchReadBlobsRequest{InstanceName: c.InstanceName}
	if c.batchCompression {
		req.AcceptableCompressors = []repb.Compressor_Value{repb.Compressor_ZSTD}
	}
	var sz int64
	foundEmpty := false
	for _, dg := range dgs {
		if dg.Size == 0 {
			foundEmpty = true
			continue
		}
		sz += int64(dg.Size)
		req.Digests = append(req.Digests, dg.ToProto())
	}
	if sz > int64(c.MaxBatchSize) {
		return nil, fmt.Errorf("batch read of %d total bytes exceeds maximum of %d", sz, c.MaxBatchSize)
	}
	res := make(map[digest.Digest][]byte)
	if foundEmpty {
		res[digest.Empty] = nil
	}
	opts := c.RPCOpts()
	closure := func() error {
		var resp *repb.BatchReadBlobsResponse
		err := c.CallWithTimeout(ctx, "BatchReadBlobs", func(ctx context.Context) (e error) {
			resp, e = c.cas.BatchReadBlobs(ctx, req, opts...)
			return e
		})
		if err != nil {
			return err
		}

		numErrs, errDg, errMsg := 0, &repb.Digest{}, ""
		var failedDgs []*repb.Digest
		var retriableError error
		allRetriable := true
		for _, r := range resp.Responses {
			st := status.FromProto(r.Status)
			if st.Code() != codes.OK {
				e := st.Err()
				if c.Retrier.ShouldRetry(e) {
					failedDgs = append(failedDgs, r.Digest)
					retriableError = e
				} else {
					allRetriable = false
				}
				numErrs++
				errDg = r.Digest
				errMsg = r.Status.Message
			} else {
				switch r.Compressor {
				case repb.Compressor_IDENTITY:
					// do nothing
				case repb.Compressor_ZSTD:
					b, err := zstdDecoder.DecodeAll(r.Data, nil)
					if err != nil {
						errDg = r.Digest
						errMsg = err.Error()
						continue
					}
					r.Data = b
				default:
					errDg = r.Digest
					errMsg = fmt.Sprintf("blob returned with unsupported compressor %s", r.Compressor)
					continue
				}
				res[digest.NewFromProtoUnvalidated(r.Digest)] = r.Data
			}
		}
		req.Digests = failedDgs
		if numErrs > 0 {
			if allRetriable {
				return retriableError // Retriable errors only, retry the failed digests.
			}
			return fmt.Errorf("downloading blobs as part of a batch resulted in %d failures, including blob %s: %s", numErrs, errDg, errMsg)
		}
		return nil
	}
	return res, c.Retrier.Do(ctx, closure)
}

// ReadBlob fetches a blob from the CAS into a byte slice.
// Returns the size of the blob and the amount of bytes moved through the wire.
func (c *Client) ReadBlob(ctx context.Context, d digest.Digest) ([]byte, *MovedBytesMetadata, error) {
	return c.readBlob(ctx, d, 0, 0)
}

// ReadBlobRange fetches a partial blob from the CAS into a byte slice, starting from offset bytes
// and including at most limit bytes (or no limit if limit==0). The offset must be non-negative and
// no greater than the size of the entire blob. The limit must not be negative, but offset+limit may
// be greater than the size of the entire blob.
func (c *Client) ReadBlobRange(ctx context.Context, d digest.Digest, offset, limit int64) ([]byte, *MovedBytesMetadata, error) {
	return c.readBlob(ctx, d, offset, limit)
}

// ReadBlobToFile fetches a blob with a provided digest name from the CAS, saving it into a file.
// It returns the number of bytes read.
func (c *Client) ReadBlobToFile(ctx context.Context, d digest.Digest, fpath string) (*MovedBytesMetadata, error) {
	f, err := os.OpenFile(fpath, os.O_WRONLY|os.O_CREATE|os.O_TRUNC, c.RegularMode)
	if err != nil {
		return nil, err
	}
	defer f.Close()
	return c.readBlobStreamed(ctx, d, 0, 0, f)
}

// ReadProto reads a blob from the CAS and unmarshals it into the given message.
// Returns the size of the proto and the amount of bytes moved through the wire.
func (c *Client) ReadProto(ctx context.Context, d digest.Digest, msg proto.Message) (*MovedBytesMetadata, error) {
	bytes, stats, err := c.ReadBlob(ctx, d)
	if err != nil {
		return stats, err
	}
	return stats, proto.Unmarshal(bytes, msg)
}

// Returns the size of the blob and the amount of bytes moved through the wire.
func (c *Client) readBlob(ctx context.Context, dg digest.Digest, offset, limit int64) ([]byte, *MovedBytesMetadata, error) {
	// int might be 32-bit, in which case we could have a blob whose size is representable in int64
	// but not int32, and thus can't fit in a slice. We can check for this by casting and seeing if
	// the result is negative, since 32 bits is big enough wrap all out-of-range values of int64 to
	// negative numbers. If int is 64-bits, the cast is a no-op and so the condition will always fail.
	if int(dg.Size) < 0 {
		return nil, nil, fmt.Errorf("digest size %d is too big to fit in a byte slice", dg.Size)
	}
	if offset > dg.Size {
		return nil, nil, fmt.Errorf("offset %d out of range for a blob of size %d", offset, dg.Size)
	}
	if offset < 0 {
		return nil, nil, fmt.Errorf("offset %d may not be negative", offset)
	}
	if limit < 0 {
		return nil, nil, fmt.Errorf("limit %d may not be negative", limit)
	}
	sz := dg.Size - offset
	if limit > 0 && limit < sz {
		sz = limit
	}
	// Pad size so bytes.Buffer does not reallocate.
	buf := bytes.NewBuffer(make([]byte, 0, sz+bytes.MinRead))
	stats, err := c.readBlobStreamed(ctx, dg, offset, limit, buf)
	return buf.Bytes(), stats, err
}

func (c *Client) readBlobStreamed(ctx context.Context, d digest.Digest, offset, limit int64, w io.Writer) (*MovedBytesMetadata, error) {
	stats := &MovedBytesMetadata{}
	stats.Requested = d.Size
	if d.Size == 0 {
		// Do not download empty blobs.
		return stats, nil
	}
	sz := d.Size - offset
	if limit > 0 && limit < sz {
		sz = limit
	}
	wt := newWriteTracker(w)
	defer func() { stats.LogicalMoved = wt.n }()
	closure := func() (err error) {
		name, wc, done, e := c.maybeCompressReadBlob(d, wt)
		if e != nil {
			return e
		}

		defer func() {
			errC := wc.Close()
			errD := <-done
			close(done)

			if err == nil && errC != nil {
				err = errC
			} else if errC != nil {
				log.Errorf("Failed to close writer: %v", errC)
			}
			if err == nil && errD != nil {
				err = errD
			} else if errD != nil {
				log.Errorf("Failed to finalize writing blob: %v", errD)
			}
		}()

		wireBytes, err := c.readStreamed(ctx, name, offset+wt.n, limit, wc)
		stats.RealMoved += wireBytes
		if err != nil {
			return err
		}
		return nil
	}
	// Only retry on transient backend issues.
	if err := c.Retrier.Do(ctx, closure); err != nil {
		return stats, err
	}
	if wt.n != sz {
		return stats, fmt.Errorf("partial read of digest %s returned %d bytes, expected %d bytes", d, wt.n, sz)
	}

	// Incomplete reads only, since we can't reliably calculate hash without the full blob
	if d.Size == sz {
		// Signal for writeTracker to take the digest of the data.
		if err := wt.Close(); err != nil {
			return stats, err
		}
		// Wait for the digest to be ready.
		if err := <-wt.ready; err != nil {
			return stats, err
		}
		close(wt.ready)
		if wt.dg != d {
			return stats, fmt.Errorf("calculated digest %s != expected digest %s", wt.dg, d)
		}
	}

	return stats, nil
}

// GetDirectoryTree returns the entire directory tree rooted at the given digest (which must target
// a Directory stored in the CAS).
func (c *Client) GetDirectoryTree(ctx context.Context, d *repb.Digest) (result []*repb.Directory, err error) {
	if digest.NewFromProtoUnvalidated(d).IsEmpty() {
		return []*repb.Directory{&repb.Directory{}}, nil
	}
	pageTok := ""
	result = []*repb.Directory{}
	closure := func(ctx context.Context) error {
		stream, err := c.GetTree(ctx, &repb.GetTreeRequest{
			InstanceName: c.InstanceName,
			RootDigest:   d,
			PageToken:    pageTok,
		})
		if err != nil {
			return err
		}

		for {
			resp, err := stream.Recv()
			if err == io.EOF {
				break
			}
			if err != nil {
				return err
			}
			pageTok = resp.NextPageToken
			result = append(result, resp.Directories...)
		}
		return nil
	}
	if err := c.Retrier.Do(ctx, func() error { return c.CallWithTimeout(ctx, "GetTree", closure) }); err != nil {
		return nil, err
	}
	return result, nil
}

// FlattenActionOutputs collects and flattens all the outputs of an action.
// It downloads the output directory metadata, if required, but not the leaf file blobs.
func (c *Client) FlattenActionOutputs(ctx context.Context, ar *repb.ActionResult) (map[string]*TreeOutput, error) {
	outs := make(map[string]*TreeOutput)
	for _, file := range ar.OutputFiles {
		outs[file.Path] = &TreeOutput{
			Path:         file.Path,
			Digest:       digest.NewFromProtoUnvalidated(file.Digest),
			IsExecutable: file.IsExecutable,
		}
	}
	for _, sm := range ar.OutputFileSymlinks {
		outs[sm.Path] = &TreeOutput{
			Path:          sm.Path,
			SymlinkTarget: sm.Target,
		}
	}
	for _, sm := range ar.OutputDirectorySymlinks {
		outs[sm.Path] = &TreeOutput{
			Path:          sm.Path,
			SymlinkTarget: sm.Target,
		}
	}
	for _, dir := range ar.OutputDirectories {
		t := &repb.Tree{}
		if _, err := c.ReadProto(ctx, digest.NewFromProtoUnvalidated(dir.TreeDigest), t); err != nil {
			return nil, err
		}
		dirouts, err := c.FlattenTree(t, dir.Path)
		if err != nil {
			return nil, err
		}
		for _, out := range dirouts {
			outs[out.Path] = out
		}
	}
	return outs, nil
}

// DownloadActionOutputs downloads the output files and directories in the given action result. It returns the amount of downloaded bytes.
// It returns the number of logical and real bytes downloaded, which may be different from sum
// of sizes of the files due to dedupping and compression.
func (c *Client) DownloadActionOutputs(ctx context.Context, resPb *repb.ActionResult, outDir string, cache filemetadata.Cache) (*MovedBytesMetadata, error) {
	outs, err := c.FlattenActionOutputs(ctx, resPb)
	if err != nil {
		return nil, err
	}
	// Remove the existing output directories before downloading.
	for _, dir := range resPb.OutputDirectories {
		if err := os.RemoveAll(filepath.Join(outDir, dir.Path)); err != nil {
			return nil, err
		}
	}
	return c.DownloadOutputs(ctx, outs, outDir, cache)
}

var decoderInit sync.Once
var decoders *sync.Pool

// NewCompressedWriteBuffer creates wraps a io.Writer contained compressed contents to write
// decompressed contents.
func NewCompressedWriteBuffer(w io.Writer) (io.WriteCloser, chan error, error) {
	// Our Bytestream abstraction uses a Writer so that the bytestream interface can "write"
	// the data upstream. However, the zstd library only has an interface from a reader.
	// Instead of writing a different bytestream version that returns a reader, we're piping
	// the writer data.
	r, nw := io.Pipe()

	decoderInit.Do(func() {
		decoders = syncpool.NewDecoderPool(zstd.WithDecoderConcurrency(1))
	})

	decdIntf := decoders.Get()
	decoderW, ok := decdIntf.(*syncpool.DecoderWrapper)
	if !ok || decoderW == nil {
		return nil, nil, fmt.Errorf("failed creating new decoder")
	}

	if err := decoderW.Reset(r); err != nil {
		return nil, nil, err
	}

	done := make(chan error)
	go func() {
		// WriteTo will block until the reader is closed - or, in this
		// case, the pipe writer, so we have to launch our compressor in a
		// separate thread. As such, we also need a way to signal the main
		// thread that the decoding has finished - which will have some delay
		// from the last Write call.
		_, err := decoderW.WriteTo(w)
		if err != nil {
			// Because WriteTo returned early, the pipe writers still
			// have to go somewhere or they'll block execution.
			io.Copy(io.Discard, r)
		}
		// DecoderWrapper.Close moves the decoder back to the Pool.
		decoderW.Close()
		done <- err
	}()

	return nw, done, nil
}

// writerTracker is useful as an midware before writing to a Read caller's
// underlying data. Since cas.go should be responsible for sanity checking data,
// and potentially having to re-open files on disk to do a checking earlier
// on the call stack, we dup the writes through a digest creator and track
// how much data was written.
type writerTracker struct {
	w  io.Writer
	pw *io.PipeWriter
	dg digest.Digest
	// Tracked independently of the digest as we might want to retry
	// on partial reads.
	n     int64
	ready chan error
}

func newWriteTracker(w io.Writer) *writerTracker {
	pr, pw := io.Pipe()
	wt := &writerTracker{
		pw:    pw,
		w:     w,
		ready: make(chan error, 1),
		n:     0,
	}

	go func() {
		var err error
		wt.dg, err = digest.NewFromReader(pr)
		wt.ready <- err
	}()

	return wt
}

func (wt *writerTracker) Write(p []byte) (int, error) {
	// Any error on this write will be reflected on the
	// pipe reader end when trying to calculate the digest.
	// Additionally, if we are not downloading the entire
	// blob, we can't even verify the digest to begin with.
	// So we can ignore errors on this pipewriter.
	wt.pw.Write(p)
	n, err := wt.w.Write(p)
	wt.n += int64(n)
	return n, err
}

// Close closes the pipe - which triggers the end of the
// digest creation.
func (wt *writerTracker) Close() error {
	return wt.pw.Close()
}

type downloadRequest struct {
	digest digest.Digest
	outDir string
	// TODO(olaola): use channels for cancellations instead of embedding download context.
	context context.Context
	output  *TreeOutput
<<<<<<< HEAD
	meta    *cctx.Metadata
=======
	meta    *contextmd.Metadata
>>>>>>> 022d76cc
	wait    chan<- *downloadResponse
}

type downloadResponse struct {
	stats *MovedBytesMetadata
	err   error
}

func (c *Client) downloadProcessor() {
	var buffer []*downloadRequest
	ticker := time.NewTicker(time.Duration(c.UnifiedDownloadTickDuration))
	for {
		select {
		case ch, ok := <-c.casDownloadRequests:
			if !ok {
				// Client is exiting. Notify remaining downloads to prevent deadlocks.
				ticker.Stop()
				if buffer != nil {
					for _, r := range buffer {
						r.wait <- &downloadResponse{err: context.Canceled}
					}
				}
				return
			}
			buffer = append(buffer, ch)
			if len(buffer) >= int(c.UnifiedDownloadBufferSize) {
				c.download(buffer)
				buffer = nil
			}
		case <-ticker.C:
			if buffer != nil {
				c.download(buffer)
				buffer = nil
			}
		}
	}
}

func (c *Client) download(data []*downloadRequest) {
	// It is possible to have multiple same files download to different locations.
	// This will download once and copy to the other locations.
	reqs := make(map[digest.Digest][]*downloadRequest)
<<<<<<< HEAD
	var metas []*cctx.Metadata
=======
	var metas []*contextmd.Metadata
>>>>>>> 022d76cc
	for _, r := range data {
		rs := reqs[r.digest]
		rs = append(rs, r)
		reqs[r.digest] = rs
		metas = append(metas, r.meta)
	}

	var dgs []digest.Digest

	if bool(c.useBatchOps) && bool(c.UtilizeLocality) {
		paths := make([]*TreeOutput, 0, len(data))
		for _, r := range data {
			paths = append(paths, r.output)
		}

		// This is to utilize locality in disk when writing files.
		sort.Slice(paths, func(i, j int) bool {
			return paths[i].Path < paths[j].Path
		})

		for _, path := range paths {
			dgs = append(dgs, path.Digest)
		}
	} else {
		for dg := range reqs {
			dgs = append(dgs, dg)
		}
	}

<<<<<<< HEAD
	unifiedMeta := cctx.MergeMetadata(metas...)
	var err error
	ctx := context.Background()
	if unifiedMeta.ActionID != "" {
		ctx, err = cctx.WithMetadata(context.Background(), unifiedMeta)
=======
	unifiedMeta := contextmd.MergeMetadata(metas...)
	var err error
	ctx := context.Background()
	if unifiedMeta.ActionID != "" {
		ctx, err = contextmd.WithMetadata(context.Background(), unifiedMeta)
>>>>>>> 022d76cc
	}
	if err != nil {
		afterDownload(dgs, reqs, map[digest.Digest]*MovedBytesMetadata{}, err)
		return
	}

<<<<<<< HEAD
	cctx.Infof(ctx, log.Level(2), "%d digests to download (%d reqs)", len(dgs), len(reqs))
=======
	contextmd.Infof(ctx, log.Level(2), "%d digests to download (%d reqs)", len(dgs), len(reqs))
>>>>>>> 022d76cc
	var batches [][]digest.Digest
	if c.useBatchOps {
		batches = c.makeBatches(ctx, dgs, !bool(c.UtilizeLocality))
	} else {
<<<<<<< HEAD
		cctx.Infof(ctx, log.Level(2), "Downloading them individually")
		for i := range dgs {
			cctx.Infof(ctx, log.Level(3), "Creating single batch of blob %s", dgs[i])
=======
		contextmd.Infof(ctx, log.Level(2), "Downloading them individually")
		for i := range dgs {
			contextmd.Infof(ctx, log.Level(3), "Creating single batch of blob %s", dgs[i])
>>>>>>> 022d76cc
			batches = append(batches, dgs[i:i+1])
		}
	}

	for i, batch := range batches {
		i, batch := i, batch // https://golang.org/doc/faq#closures_and_goroutines
		go func() {
			if c.casDownloaders.Acquire(ctx, 1) == nil {
				defer c.casDownloaders.Release(1)
			}
			if i%logInterval == 0 {
<<<<<<< HEAD
				cctx.Infof(ctx, log.Level(2), "%d batches left to download", len(batches)-i)
=======
				contextmd.Infof(ctx, log.Level(2), "%d batches left to download", len(batches)-i)
>>>>>>> 022d76cc
			}
			if len(batch) > 1 {
				c.downloadBatch(ctx, batch, reqs)
			} else {
				rs := reqs[batch[0]]
				downloadCtx := ctx
				if len(rs) == 1 {
					// We have only one download request for this digest.
					// Download on same context as the issuing request, to support proper cancellation.
					downloadCtx = rs[0].context
				}
				c.downloadSingle(downloadCtx, batch[0], reqs)
			}
		}()
	}
}

func (c *Client) downloadBatch(ctx context.Context, batch []digest.Digest, reqs map[digest.Digest][]*downloadRequest) {
<<<<<<< HEAD
	cctx.Infof(ctx, log.Level(3), "Downloading batch of %d files", len(batch))
=======
	contextmd.Infof(ctx, log.Level(3), "Downloading batch of %d files", len(batch))
>>>>>>> 022d76cc
	bchMap, err := c.BatchDownloadBlobs(ctx, batch)
	if err != nil {
		afterDownload(batch, reqs, map[digest.Digest]*MovedBytesMetadata{}, err)
		return
	}
	for _, dg := range batch {
		stats := &MovedBytesMetadata{
			Requested:    dg.Size,
			LogicalMoved: dg.Size,
			// There's no compression for batch requests, and there's no such thing as "partial" data for
			// a blob since they're all inlined in the response.
			RealMoved: dg.Size,
		}
		data := bchMap[dg]
		for i, r := range reqs[dg] {
			perm := c.RegularMode
			if r.output.IsExecutable {
				perm = c.ExecutableMode
			}
			// bytesMoved will be zero for error cases.
			// We only report it to the first client to prevent double accounting.
			r.wait <- &downloadResponse{
				stats: stats,
				err:   os.WriteFile(filepath.Join(r.outDir, r.output.Path), data, perm),
			}
			if i == 0 {
				// Prevent races by not writing to the original stats.
				newStats := &MovedBytesMetadata{}
				newStats.Requested = stats.Requested
				newStats.Cached = stats.LogicalMoved
				newStats.RealMoved = 0
				newStats.LogicalMoved = 0

				stats = newStats
			}
		}
	}
}

func (c *Client) downloadSingle(ctx context.Context, dg digest.Digest, reqs map[digest.Digest][]*downloadRequest) (err error) {
	// The lock is released when all file copies are finished.
	// We cannot release the lock after each individual file copy, because
	// the caller might move the file, and we don't have the contents in memory.
	bytesMoved := map[digest.Digest]*MovedBytesMetadata{}
	defer func() { afterDownload([]digest.Digest{dg}, reqs, bytesMoved, err) }()
	rs := reqs[dg]
	if len(rs) < 1 {
		return fmt.Errorf("Failed precondition: cannot find %v in reqs map", dg)
	}
	r := rs[0]
	rs = rs[1:]
	path := filepath.Join(r.outDir, r.output.Path)
<<<<<<< HEAD
	cctx.Infof(ctx, log.Level(3), "Downloading single file with digest %s to %s", r.output.Digest, path)
=======
	contextmd.Infof(ctx, log.Level(3), "Downloading single file with digest %s to %s", r.output.Digest, path)
>>>>>>> 022d76cc
	stats, err := c.ReadBlobToFile(ctx, r.output.Digest, path)
	if err != nil {
		return err
	}
	bytesMoved[r.output.Digest] = stats
	if r.output.IsExecutable {
		if err := os.Chmod(path, c.ExecutableMode); err != nil {
			return err
		}
	}
	for _, cp := range rs {
		perm := c.RegularMode
		if cp.output.IsExecutable {
			perm = c.ExecutableMode
		}
		if err := copyFile(r.outDir, cp.outDir, r.output.Path, cp.output.Path, perm); err != nil {
			return err
		}
	}
	return err
}

// This is a legacy function used only when UnifiedDownloads=false.
// It will be removed when UnifiedDownloads=true is stable.
// Returns the number of logical and real bytes downloaded, which may be
// different from sum of sizes of the files due to compression.
func (c *Client) downloadNonUnified(ctx context.Context, outDir string, outputs map[digest.Digest]*TreeOutput) (*MovedBytesMetadata, error) {
	var dgs []digest.Digest
	// statsMu protects stats across threads.
	statsMu := sync.Mutex{}
	fullStats := &MovedBytesMetadata{}

	if bool(c.useBatchOps) && bool(c.UtilizeLocality) {
		paths := make([]*TreeOutput, 0, len(outputs))
		for _, output := range outputs {
			paths = append(paths, output)
		}

		// This is to utilize locality in disk when writing files.
		sort.Slice(paths, func(i, j int) bool {
			return paths[i].Path < paths[j].Path
		})

		for _, path := range paths {
			dgs = append(dgs, path.Digest)
			fullStats.Requested += path.Digest.Size
		}
	} else {
		for dg := range outputs {
			dgs = append(dgs, dg)
			fullStats.Requested += dg.Size
		}
	}

<<<<<<< HEAD
	cctx.Infof(ctx, log.Level(2), "%d items to download", len(dgs))
=======
	contextmd.Infof(ctx, log.Level(2), "%d items to download", len(dgs))
>>>>>>> 022d76cc
	var batches [][]digest.Digest
	if c.useBatchOps {
		batches = c.makeBatches(ctx, dgs, !bool(c.UtilizeLocality))
	} else {
<<<<<<< HEAD
		cctx.Infof(ctx, log.Level(2), "Downloading them individually")
		for i := range dgs {
			cctx.Infof(ctx, log.Level(3), "Creating single batch of blob %s", dgs[i])
=======
		contextmd.Infof(ctx, log.Level(2), "Downloading them individually")
		for i := range dgs {
			contextmd.Infof(ctx, log.Level(3), "Creating single batch of blob %s", dgs[i])
>>>>>>> 022d76cc
			batches = append(batches, dgs[i:i+1])
		}
	}

	eg, eCtx := errgroup.WithContext(ctx)
	for i, batch := range batches {
		i, batch := i, batch // https://golang.org/doc/faq#closures_and_goroutines
		eg.Go(func() error {
			if err := c.casDownloaders.Acquire(eCtx, 1); err != nil {
				return err
			}
			defer c.casDownloaders.Release(1)
			if i%logInterval == 0 {
<<<<<<< HEAD
				cctx.Infof(ctx, log.Level(2), "%d batches left to download", len(batches)-i)
			}
			if len(batch) > 1 {
				cctx.Infof(ctx, log.Level(3), "Downloading batch of %d files", len(batch))
=======
				contextmd.Infof(ctx, log.Level(2), "%d batches left to download", len(batches)-i)
			}
			if len(batch) > 1 {
				contextmd.Infof(ctx, log.Level(3), "Downloading batch of %d files", len(batch))
>>>>>>> 022d76cc
				bchMap, err := c.BatchDownloadBlobs(eCtx, batch)
				for _, dg := range batch {
					data := bchMap[dg]
					out := outputs[dg]
					perm := c.RegularMode
					if out.IsExecutable {
						perm = c.ExecutableMode
					}
					if err := os.WriteFile(filepath.Join(outDir, out.Path), data, perm); err != nil {
						return err
					}
					statsMu.Lock()
					fullStats.LogicalMoved += int64(len(data))
					fullStats.RealMoved += int64(len(data))
					statsMu.Unlock()
				}
				if err != nil {
					return err
				}
			} else {
				out := outputs[batch[0]]
				path := filepath.Join(outDir, out.Path)
<<<<<<< HEAD
				cctx.Infof(ctx, log.Level(3), "Downloading single file with digest %s to %s", out.Digest, path)
=======
				contextmd.Infof(ctx, log.Level(3), "Downloading single file with digest %s to %s", out.Digest, path)
>>>>>>> 022d76cc
				stats, err := c.ReadBlobToFile(ctx, out.Digest, path)
				if err != nil {
					return err
				}
				statsMu.Lock()
				fullStats.addFrom(stats)
				statsMu.Unlock()
				if out.IsExecutable {
					if err := os.Chmod(path, c.ExecutableMode); err != nil {
						return err
					}
				}
			}
			if eCtx.Err() != nil {
				return eCtx.Err()
			}
			return nil
		})
	}

<<<<<<< HEAD
	cctx.Infof(ctx, log.Level(3), "Waiting for remaining jobs")
	err := eg.Wait()
	cctx.Infof(ctx, log.Level(3), "Done")
=======
	contextmd.Infof(ctx, log.Level(3), "Waiting for remaining jobs")
	err := eg.Wait()
	contextmd.Infof(ctx, log.Level(3), "Done")
>>>>>>> 022d76cc
	return fullStats, err
}

func afterDownload(batch []digest.Digest, reqs map[digest.Digest][]*downloadRequest, bytesMoved map[digest.Digest]*MovedBytesMetadata, err error) {
	if err != nil {
		log.Errorf("Error downloading %v: %v", batch[0], err)
	}
	for _, dg := range batch {
		rs, ok := reqs[dg]
		if !ok {
			log.Errorf("Precondition failed: download request not found in input %v.", dg)
		}
		stats, ok := bytesMoved[dg]
		if !ok {
			log.Errorf("Internal tool error - matching map entry")
			continue
		}
		// If there's no real bytes moved it likely means there was an error moving these.
		for i, r := range rs {
			// bytesMoved will be zero for error cases.
			// We only report it to the first client to prevent double accounting.
			r.wait <- &downloadResponse{stats: stats, err: err}
			if i == 0 {
				// Prevent races by not writing to the original stats.
				newStats := &MovedBytesMetadata{}
				newStats.Requested = stats.Requested
				newStats.Cached = stats.LogicalMoved
				newStats.RealMoved = 0
				newStats.LogicalMoved = 0

				stats = newStats
			}
		}
	}
}

type writeDummyCloser struct {
	io.Writer
}

func (w *writeDummyCloser) Close() error { return nil }

func (c *Client) resourceNameRead(hash string, sizeBytes int64) string {
	return fmt.Sprintf("%s/blobs/%s/%d", c.InstanceName, hash, sizeBytes)
}

// TODO(rubensf): Converge compressor to proto in https://github.com/bazelbuild/remote-apis/pull/168 once
// that gets merged in.
func (c *Client) resourceNameCompressedRead(hash string, sizeBytes int64) string {
	return fmt.Sprintf("%s/compressed-blobs/zstd/%s/%d", c.InstanceName, hash, sizeBytes)
}

// maybeCompressReadBlob will, depending on the client configuration, set the blobs to be
// read compressed. It returns the appropriate resource name.
func (c *Client) maybeCompressReadBlob(d digest.Digest, w io.Writer) (string, io.WriteCloser, chan error, error) {
	if !c.shouldCompress(d.Size) {
		// If we aren't compressing the data, theere's nothing to wait on.
		dummyDone := make(chan error, 1)
		dummyDone <- nil
		return c.resourceNameRead(d.Hash, d.Size), &writeDummyCloser{w}, dummyDone, nil
	}
	cw, done, err := NewCompressedWriteBuffer(w)
	if err != nil {
		return "", nil, nil, err
	}
	return c.resourceNameCompressedRead(d.Hash, d.Size), cw, done, nil
}<|MERGE_RESOLUTION|>--- conflicted
+++ resolved
@@ -11,11 +11,7 @@
 	"sync"
 	"time"
 
-<<<<<<< HEAD
-	cctx "github.com/bazelbuild/remote-apis-sdks/go/pkg/context"
-=======
 	"github.com/bazelbuild/remote-apis-sdks/go/pkg/contextmd"
->>>>>>> 022d76cc
 	"github.com/bazelbuild/remote-apis-sdks/go/pkg/digest"
 	"github.com/bazelbuild/remote-apis-sdks/go/pkg/filemetadata"
 	repb "github.com/bazelbuild/remote-apis/build/bazel/remote/execution/v2"
@@ -41,11 +37,7 @@
 	if count == 0 {
 		return stats, nil
 	}
-<<<<<<< HEAD
-	meta, err := cctx.ExtractMetadata(ctx)
-=======
 	meta, err := contextmd.ExtractMetadata(ctx)
->>>>>>> 022d76cc
 	if err != nil {
 		return stats, err
 	}
@@ -61,11 +53,7 @@
 		}
 		select {
 		case <-ctx.Done():
-<<<<<<< HEAD
-			cctx.Infof(ctx, log.Level(2), "Download canceled")
-=======
 			contextmd.Infof(ctx, log.Level(2), "Download canceled")
->>>>>>> 022d76cc
 			return stats, ctx.Err()
 		case c.casDownloadRequests <- r:
 			continue
@@ -76,11 +64,7 @@
 	for count > 0 {
 		select {
 		case <-ctx.Done():
-<<<<<<< HEAD
-			cctx.Infof(ctx, log.Level(2), "Download canceled")
-=======
 			contextmd.Infof(ctx, log.Level(2), "Download canceled")
->>>>>>> 022d76cc
 			return stats, ctx.Err()
 		case resp := <-wait:
 			if resp.err != nil {
@@ -620,11 +604,7 @@
 	// TODO(olaola): use channels for cancellations instead of embedding download context.
 	context context.Context
 	output  *TreeOutput
-<<<<<<< HEAD
-	meta    *cctx.Metadata
-=======
 	meta    *contextmd.Metadata
->>>>>>> 022d76cc
 	wait    chan<- *downloadResponse
 }
 
@@ -667,11 +647,7 @@
 	// It is possible to have multiple same files download to different locations.
 	// This will download once and copy to the other locations.
 	reqs := make(map[digest.Digest][]*downloadRequest)
-<<<<<<< HEAD
-	var metas []*cctx.Metadata
-=======
 	var metas []*contextmd.Metadata
->>>>>>> 022d76cc
 	for _, r := range data {
 		rs := reqs[r.digest]
 		rs = append(rs, r)
@@ -701,43 +677,25 @@
 		}
 	}
 
-<<<<<<< HEAD
-	unifiedMeta := cctx.MergeMetadata(metas...)
-	var err error
-	ctx := context.Background()
-	if unifiedMeta.ActionID != "" {
-		ctx, err = cctx.WithMetadata(context.Background(), unifiedMeta)
-=======
 	unifiedMeta := contextmd.MergeMetadata(metas...)
 	var err error
 	ctx := context.Background()
 	if unifiedMeta.ActionID != "" {
 		ctx, err = contextmd.WithMetadata(context.Background(), unifiedMeta)
->>>>>>> 022d76cc
 	}
 	if err != nil {
 		afterDownload(dgs, reqs, map[digest.Digest]*MovedBytesMetadata{}, err)
 		return
 	}
 
-<<<<<<< HEAD
-	cctx.Infof(ctx, log.Level(2), "%d digests to download (%d reqs)", len(dgs), len(reqs))
-=======
 	contextmd.Infof(ctx, log.Level(2), "%d digests to download (%d reqs)", len(dgs), len(reqs))
->>>>>>> 022d76cc
 	var batches [][]digest.Digest
 	if c.useBatchOps {
 		batches = c.makeBatches(ctx, dgs, !bool(c.UtilizeLocality))
 	} else {
-<<<<<<< HEAD
-		cctx.Infof(ctx, log.Level(2), "Downloading them individually")
-		for i := range dgs {
-			cctx.Infof(ctx, log.Level(3), "Creating single batch of blob %s", dgs[i])
-=======
 		contextmd.Infof(ctx, log.Level(2), "Downloading them individually")
 		for i := range dgs {
 			contextmd.Infof(ctx, log.Level(3), "Creating single batch of blob %s", dgs[i])
->>>>>>> 022d76cc
 			batches = append(batches, dgs[i:i+1])
 		}
 	}
@@ -749,11 +707,7 @@
 				defer c.casDownloaders.Release(1)
 			}
 			if i%logInterval == 0 {
-<<<<<<< HEAD
-				cctx.Infof(ctx, log.Level(2), "%d batches left to download", len(batches)-i)
-=======
 				contextmd.Infof(ctx, log.Level(2), "%d batches left to download", len(batches)-i)
->>>>>>> 022d76cc
 			}
 			if len(batch) > 1 {
 				c.downloadBatch(ctx, batch, reqs)
@@ -772,11 +726,7 @@
 }
 
 func (c *Client) downloadBatch(ctx context.Context, batch []digest.Digest, reqs map[digest.Digest][]*downloadRequest) {
-<<<<<<< HEAD
-	cctx.Infof(ctx, log.Level(3), "Downloading batch of %d files", len(batch))
-=======
 	contextmd.Infof(ctx, log.Level(3), "Downloading batch of %d files", len(batch))
->>>>>>> 022d76cc
 	bchMap, err := c.BatchDownloadBlobs(ctx, batch)
 	if err != nil {
 		afterDownload(batch, reqs, map[digest.Digest]*MovedBytesMetadata{}, err)
@@ -829,11 +779,7 @@
 	r := rs[0]
 	rs = rs[1:]
 	path := filepath.Join(r.outDir, r.output.Path)
-<<<<<<< HEAD
-	cctx.Infof(ctx, log.Level(3), "Downloading single file with digest %s to %s", r.output.Digest, path)
-=======
 	contextmd.Infof(ctx, log.Level(3), "Downloading single file with digest %s to %s", r.output.Digest, path)
->>>>>>> 022d76cc
 	stats, err := c.ReadBlobToFile(ctx, r.output.Digest, path)
 	if err != nil {
 		return err
@@ -888,24 +834,14 @@
 		}
 	}
 
-<<<<<<< HEAD
-	cctx.Infof(ctx, log.Level(2), "%d items to download", len(dgs))
-=======
 	contextmd.Infof(ctx, log.Level(2), "%d items to download", len(dgs))
->>>>>>> 022d76cc
 	var batches [][]digest.Digest
 	if c.useBatchOps {
 		batches = c.makeBatches(ctx, dgs, !bool(c.UtilizeLocality))
 	} else {
-<<<<<<< HEAD
-		cctx.Infof(ctx, log.Level(2), "Downloading them individually")
-		for i := range dgs {
-			cctx.Infof(ctx, log.Level(3), "Creating single batch of blob %s", dgs[i])
-=======
 		contextmd.Infof(ctx, log.Level(2), "Downloading them individually")
 		for i := range dgs {
 			contextmd.Infof(ctx, log.Level(3), "Creating single batch of blob %s", dgs[i])
->>>>>>> 022d76cc
 			batches = append(batches, dgs[i:i+1])
 		}
 	}
@@ -919,17 +855,10 @@
 			}
 			defer c.casDownloaders.Release(1)
 			if i%logInterval == 0 {
-<<<<<<< HEAD
-				cctx.Infof(ctx, log.Level(2), "%d batches left to download", len(batches)-i)
-			}
-			if len(batch) > 1 {
-				cctx.Infof(ctx, log.Level(3), "Downloading batch of %d files", len(batch))
-=======
 				contextmd.Infof(ctx, log.Level(2), "%d batches left to download", len(batches)-i)
 			}
 			if len(batch) > 1 {
 				contextmd.Infof(ctx, log.Level(3), "Downloading batch of %d files", len(batch))
->>>>>>> 022d76cc
 				bchMap, err := c.BatchDownloadBlobs(eCtx, batch)
 				for _, dg := range batch {
 					data := bchMap[dg]
@@ -952,11 +881,7 @@
 			} else {
 				out := outputs[batch[0]]
 				path := filepath.Join(outDir, out.Path)
-<<<<<<< HEAD
-				cctx.Infof(ctx, log.Level(3), "Downloading single file with digest %s to %s", out.Digest, path)
-=======
 				contextmd.Infof(ctx, log.Level(3), "Downloading single file with digest %s to %s", out.Digest, path)
->>>>>>> 022d76cc
 				stats, err := c.ReadBlobToFile(ctx, out.Digest, path)
 				if err != nil {
 					return err
@@ -977,15 +902,9 @@
 		})
 	}
 
-<<<<<<< HEAD
-	cctx.Infof(ctx, log.Level(3), "Waiting for remaining jobs")
-	err := eg.Wait()
-	cctx.Infof(ctx, log.Level(3), "Done")
-=======
 	contextmd.Infof(ctx, log.Level(3), "Waiting for remaining jobs")
 	err := eg.Wait()
 	contextmd.Infof(ctx, log.Level(3), "Done")
->>>>>>> 022d76cc
 	return fullStats, err
 }
 
